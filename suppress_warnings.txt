@SuppressWarnings("determinism") // method parameters can't be @OrderNonDet so @PolyDet("up") is the same as @PolyDet
@SuppressWarnings("determinism") // iterated collection can't be @OrderNonDet so @PolyDet("up") is the same as @PolyDet
@SuppressWarnings("determinism") // iterating over @OrderNonDet collection to modify another
@SuppressWarnings("determinism") // iterating over @PolyDet collection to modify another
@SuppressWarnings("determinism") // iterating over @PolyDet collection to create another
@SuppressWarnings("determinism") // iterating over @OrderNonDet collection to create another
@SuppressWarnings("determinism") // process is order insensitive, can't be verified
@SuppressWarnings("determinism") // order of insertion doesn't matter
@SuppressWarnings("determinism") // all instances of this class are @NonDet, so @NonDet should be treated the same as @PolyDet
@SuppressWarnings("determinism") // addAll requires @PolyDet("down") but not in the case of just making a copy
@SuppressWarnings("determinism") // no unintended aliasing, so addAll can take @PolyDet
@SuppressWarnings("determinism") // no unintended aliasing, so addAll can take @OrderNonDet
@SuppressWarnings("determinism") // no unintended aliasing, so assignment valid
@SuppressWarnings("determinism") // this is code randoop is run on
@SuppressWarnings("determinism") // the toString of a PrintStream is @PolyDet
@SuppressWarnings("determinism") // need to treat @Det collection as @PolyDet
@SuppressWarnings("determinism") // can't create an @OrderNonDet HashSet here apparently
@SuppressWarnings("determinism") // casting here doesn't change the determinism type
@SuppressWarnings("determinism") // overriding JDK method but need to be more precise
@SuppressWarnings("determinism") // type is immutable, so safe to treat @Det as a subtype of @PolyDet
@SuppressWarnings("determinism") // getComponentType is annotated as returning @Det, when it should be @PolyDet in the JDK
@SuppressWarnings("determinism") // all concrete implementation of type of a deterministic toString
@SuppressWarnings("determinism") // method not annotated in JDK but probably returns @PolyDet
@SuppressWarnings("determinism") // second argument expects @OrderNonDet becaus of Map annotation
@SuppressWarnings("determinism") // varargs can't be @OrderNonDet so @PolyDet("up") same as @PolyDet
@SuppressWarnings("determinism") // the annotation for this library method is wrong
@SuppressWarnings("determinism") // this toString call is probably @PolyDet
@SuppressWarnings("determinism") // iterating over a @PolyDet("down") collection should give @PolyDet elements
@SuppressWarnings("determinism") // @PolyDet("use") same as @PolyDet so for each loop assignment compatible
@SuppressWarnings("determinism") // The fact the function requiredEntry is @Det is clearly not an issue
@SuppressWarnings("determinism") // can pass @Det receiver to @PolyDet method setUpperBound here because no chance of aliasing.
@SuppressWarnings("determinism") // method doesn't mutate so safe to call
@SuppressWarnings("determinism") // empty list clearly assignable to anything
@SuppressWarnings("determinism") // okay to treat cache as @PolyDet
@SuppressWarnings("determinism") // this is a parameter with @RequiresDetString
@SuppressWarnings("determinism") // Tree set constructed from HashSet should be @PolyDet("down")
@SuppressWarnings("determinism") // library not annotated
@SuppressWarnings("determinism") // @PolyDet not instantiated correctly in type argumetns
@SuppressWarnings("determinism") // only printed in exceptional circumstances
@SuppressWarnings("determinism") // Arrays.toString deterministic in this case
@SuppressWarnings("determinism") // collection clearly sorted above, so deterministic
@SuppressWarnings("determinism") // we consider file operations to be deterministic
@SuppressWarnings("determinism") // impossible to verify toString on interface
<<<<<<< HEAD
@SuppressWarnings("determinism:nondeterministic.tostring") // this toString call is @Det; value is a primitive or String (see comment on field)
@SuppressWarnings("determinism:override.return.invalid") // Other classes that override evaluate() return @PolyDet("up") like the super class. This method calls JDK hashCode()
@SuppressWarnings("determinism:override.return.invalid") // Other classes that override getName() return @PolyDet like the super class. This method returns @NonDet
@SuppressWarnings("determinism:override.return.invalid") // Other classes that override execute() return @NonDet like the super class. This method returns @PolyDet
@SuppressWarnings("determinism:override.return.invalid") // Other classes that override execute() return @NonDet like the super class. This method returns @Det
@SuppressWarnings("determinism:override.return.invalid") // Other classes that override toParsableString() return @PolyDet like the super class. This method returns @NonDet
@SuppressWarnings("determinism:invalid.array.assignment")  // iterating over @PolyDet array to create another
=======
@SuppressWarnings("determinism") // @PolyDet not resolved correctly with @PolyDet("upDet")
@SuppressWarnings("determinism") // may create bad alias but fine because only used temporarily here
@SuppressWarnings("determinism") // get for @PolyDet("upDet") should be @PolyDet("down")
@SuppressWarnings("determinism") // .class expressions are clearly deterministic
@SuppressWarnings("determinism") // creating @PolyDet aliases to @Det instances, but okay because all immutable classes
@SuppressWarnings("determinism") // Class<? extends @Det Object? and Class<? extends @NonDet Object> are the same
>>>>>>> b7fe7c40

@SuppressWarnings("determinism") // logging the environment is expected nondeterminism

// For when there's an error on a collection in an extends/implements clause
@SuppressWarnings("determinism") // https://github.com/t-rasmud/checker-framework/issues/134

// For exception
@SuppressWarnings("determinism") // https://github.com/t-rasmud/checker-framework/issues/116

// For upper bounds on inner classes
@SuppressWarnings("determinism") // https://github.com/t-rasmud/checker-framework/issues/123

// For @PolyDet being treated from @PolyDet("use") in upper bounds
@SuppressWarnings("determinism") // https://github.com/t-rasmud/checker-framework/issues/143

// For @PolyDet("") related errors
@SuppressWarnings("determinism") // https://github.com/t-rasmud/checker-framework/issues/147

// For issue with Class<?> arrays
@SuppressWarnings("determinism") // https://github.com/typetools/checker-framework/issues/3277

// For loop issue
@SuppressWarnings("determinism") // https://github.com/t-rasmud/checker-framework/issues/168

@SuppressWarnings("determinism") // The getInterfaces call in the loop is
// @OrderNonDet, but upon inspection it seems the logic is independent of order.

// TODO: addAll
<|MERGE_RESOLUTION|>--- conflicted
+++ resolved
@@ -41,7 +41,6 @@
 @SuppressWarnings("determinism") // collection clearly sorted above, so deterministic
 @SuppressWarnings("determinism") // we consider file operations to be deterministic
 @SuppressWarnings("determinism") // impossible to verify toString on interface
-<<<<<<< HEAD
 @SuppressWarnings("determinism:nondeterministic.tostring") // this toString call is @Det; value is a primitive or String (see comment on field)
 @SuppressWarnings("determinism:override.return.invalid") // Other classes that override evaluate() return @PolyDet("up") like the super class. This method calls JDK hashCode()
 @SuppressWarnings("determinism:override.return.invalid") // Other classes that override getName() return @PolyDet like the super class. This method returns @NonDet
@@ -49,14 +48,12 @@
 @SuppressWarnings("determinism:override.return.invalid") // Other classes that override execute() return @NonDet like the super class. This method returns @Det
 @SuppressWarnings("determinism:override.return.invalid") // Other classes that override toParsableString() return @PolyDet like the super class. This method returns @NonDet
 @SuppressWarnings("determinism:invalid.array.assignment")  // iterating over @PolyDet array to create another
-=======
 @SuppressWarnings("determinism") // @PolyDet not resolved correctly with @PolyDet("upDet")
 @SuppressWarnings("determinism") // may create bad alias but fine because only used temporarily here
 @SuppressWarnings("determinism") // get for @PolyDet("upDet") should be @PolyDet("down")
 @SuppressWarnings("determinism") // .class expressions are clearly deterministic
 @SuppressWarnings("determinism") // creating @PolyDet aliases to @Det instances, but okay because all immutable classes
 @SuppressWarnings("determinism") // Class<? extends @Det Object? and Class<? extends @NonDet Object> are the same
->>>>>>> b7fe7c40
 
 @SuppressWarnings("determinism") // logging the environment is expected nondeterminism
 
