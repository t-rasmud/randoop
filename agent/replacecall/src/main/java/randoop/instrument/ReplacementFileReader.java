package randoop.instrument;

import java.io.File;
import java.io.IOException;
import java.io.InputStream;
import java.io.Reader;
import java.lang.instrument.IllegalClassFormatException;
import java.net.URL;
import java.net.URLDecoder;
import java.nio.charset.StandardCharsets;
import java.nio.file.Files;
import java.nio.file.Path;
import java.nio.file.Paths;
import java.util.Enumeration;
import java.util.HashMap;
import java.util.Map;
import java.util.concurrent.ConcurrentHashMap;
import java.util.jar.JarEntry;
import java.util.jar.JarFile;
import java.util.regex.Matcher;
import java.util.regex.Pattern;
import org.apache.bcel.classfile.ClassParser;
import org.apache.bcel.classfile.JavaClass;
import org.apache.bcel.classfile.Method;
import org.apache.bcel.generic.ObjectType;
import org.checkerframework.checker.determinism.qual.Det;
import org.checkerframework.checker.determinism.qual.OrderNonDet;
import org.checkerframework.checker.signature.qual.BinaryName;
import org.checkerframework.checker.signature.qual.DotSeparatedIdentifiers;
import org.plumelib.reflection.Signatures;
import org.plumelib.util.EntryReader;

/**
 * Provides the methods {@link #readReplacements(Reader, String)} and {@link
 * #readReplacements(Path)} that read a replacecall agent replacement file and populate the method
 * replacement map used by the agent. See the <a
 * href="https://randoop.github.io/randoop/manual/index.html#replacecall">replacecall user
 * documentation</a> for the file format.
 */
public class ReplacementFileReader {

  /** Regex for Java identifiers. */
  public static final String ID_STRING = "\\p{javaJavaIdentifierStart}\\p{javaJavaIdentifierPart}*";

  /**
   * Regex to match a sequence of identifiers separated by periods. Corresponds to package names,
   * fully-qualified classnames, or method names with fully-qualified classname.
   */
  public static final String DOT_DELIMITED_IDS = ID_STRING + "(?:\\." + ID_STRING + ")*";

  /**
   * Naive regex to match a method signature consisting of a fully-qualified method name followed by
   * anything in parentheses. The parentheses are expected to contain argument types, but the
   * pattern permits anything.
   *
   * <p>Note: Replacements may only be methods, and so representing the {@code <init>} notation for
   * constructors is unnecessary.
   */
  private static final String SIGNATURE_STRING =
      DOT_DELIMITED_IDS + "(?:\\.<init>)?" + "\\([^)]*\\)";

  /**
   * Unanchored pattern to match of method replacements consisting of a pair of signatures. Uses the
   * naive signature pattern separated by one or more spaces or tabs. Can be used to decide whether
   * a replacement file line indicates a method replacement. Groups 1 and 2 correspond to each of
   * the signature strings. (Use with {@code matches}.)
   */
  private static final Pattern SIGNATURE_LINE =
      Pattern.compile("(" + SIGNATURE_STRING + ")[ \\t]+(" + SIGNATURE_STRING + ")");

  /**
   * Pattern to match class or package replacements consisting of a pair of class or package name
   * signatures. Group 1 is the package name, and group 2 is the class name.
   */
  private static final Pattern PACKAGE_OR_CLASS_LINE =
      Pattern.compile("(" + DOT_DELIMITED_IDS + ")[ \\t]+" + "(" + DOT_DELIMITED_IDS + ")");

  /**
   * Reads the given replacement file specifying method calls that should be replaced by other
   * method calls. See the <a
   * href="https://randoop.github.io/randoop/manual/index.html#replacecall">replacecall user
   * documentation</a> for the file format.
   *
   * @param replacementFile the file with method substitutions
   * @return the method replacement map constructed from the file
   * @throws IOException if there is an error reading the file
   * @throws ReplacementFileException if there is an error in the replacement file
   * @see #readReplacements(Reader, String)
   */
  static @OrderNonDet HashMap<MethodSignature, MethodSignature> readReplacements(
      @Det Path replacementFile) throws IOException, ReplacementFileException {
    return readReplacements(
        Files.newBufferedReader(replacementFile, StandardCharsets.UTF_8),
        replacementFile.toString());
  }

  /**
   * Reads the replacement file specifying method calls that should be replaced by other method
   * calls. See the <a
   * href="https://randoop.github.io/randoop/manual/index.html#replacecall">replacecall user
   * documentation</a> for the file format.
   *
   * @param in the {@code Reader} for the replacement file
   * @param filename the name of the file read by {@code in}, used for error reporting
   * @return the method replacement map constructed from the file
   * @throws IOException if there is an error while reading the file
   * @throws ReplacementFileException if there is an error in the replacement file
   */
  static @OrderNonDet HashMap<MethodSignature, MethodSignature> readReplacements(
      @Det Reader in, @Det String filename) throws ReplacementFileException, IOException {
    @OrderNonDet HashMap<@Det MethodSignature, @Det MethodSignature> replacementMap = new HashMap<>();

    try (@Det EntryReader reader = new EntryReader(in, filename, "//.*$", null)) {
      for (String line : reader) {
        String trimmed = line.trim();
        if (trimmed.isEmpty()) {
          continue;
        }
        Matcher signatureLineMatcher = SIGNATURE_LINE.matcher(line);
        if (signatureLineMatcher.matches()) {
          try {
            addMethodReplacement(
                replacementMap, signatureLineMatcher.group(1), signatureLineMatcher.group(2));
          } catch (ReplacementException
              | ClassNotFoundException
              | IllegalClassFormatException
              | NoSuchMethodException e) {
            throw new ReplacementFileException(
                e.getMessage(), filename, reader.getLineNumber(), line);
          }
        } else {
          Matcher packageOrClassLineMatcher = PACKAGE_OR_CLASS_LINE.matcher(line);
          if (packageOrClassLineMatcher.matches()) {
            try {
              @SuppressWarnings("signature:assignment.type.incompatible") // regex match enforces
              @DotSeparatedIdentifiers String original = packageOrClassLineMatcher.group(1);
              @SuppressWarnings("signature:assignment.type.incompatible") // regex match enforces
              @DotSeparatedIdentifiers String replacement = packageOrClassLineMatcher.group(2);
              addReplacementsForClassOrPackage(replacementMap, original, replacement);
            } catch (ReplacementException | IOException | ClassNotFoundException e) {
              throw new ReplacementFileException(
                  e.getMessage(), filename, reader.getLineNumber(), line);
            }
          } else {
            String msg = "Error in replacement file: bad format";
            throw new ReplacementFileException(msg, filename, reader.getLineNumber(), line);
          }
        }
      }
    }
    return replacementMap;
  }

  /**
   * Adds a method replacement described by a pair of method signatures to the replacement map.
   * Verifies that both signatures are well-formed and correspond to a method that exists.
   *
   * <p>See {@link MethodSignature#of(String)} for the expected format of a method signature.
   *
   * @param replacementMap the map from a method to a replacement method
   * @param originalSignature the signature of the method to be replaced
   * @param replacementSignature the signature of the replacement method
   * @throws ReplacementException if either signature is badly-formed
   * @throws ClassNotFoundException if either class cannot be found
   * @throws IllegalClassFormatException if either class has an illegal format
   * @throws NoSuchMethodException if either method cannot be found
   */
  private static void addMethodReplacement(
      @OrderNonDet HashMap<MethodSignature, MethodSignature> replacementMap,
      @Det String originalSignature,
      @Det String replacementSignature)
      throws ReplacementException, ClassNotFoundException, IllegalClassFormatException,
          NoSuchMethodException {

    @Det MethodSignature original;
    try {
      original = MethodSignature.of(originalSignature);
    } catch (IllegalArgumentException e) {
      throw new ReplacementException("Bad original signature", e);
    }
    // Call toMethod() instead of exists() to get more precise error messages.
    original.toMethod();

    @Det MethodSignature replacement;
    try {
      replacement = MethodSignature.of(replacementSignature);
    } catch (IllegalArgumentException e) {
      throw new ReplacementException("Bad replacement signature", e);
    }
    // Call toMethod() instead of exists() to get more precise error messages.
    replacement.toMethod();

    addReplacement(replacementMap, original, replacement);
  }

  /**
   * Adds a method replacement for the method with the original signature with the replacement
   * method.
   *
   * <p>It is an error if a replacement already exists for the original signature.
   *
   * @param replacementMap the map from an original signature to a replacement signature
   * @param original the original signature
   * @param replacement the replacement method signature
   * @throws ReplacementException if a replacement already exists for {@code original}
   */
  private static void addReplacement(
      @OrderNonDet HashMap<MethodSignature, MethodSignature> replacementMap,
      @Det MethodSignature original,
      @Det MethodSignature replacement)
      throws ReplacementException {

    // If there is already a replacement, do not overwrite it.
    if (replacementMap.get(original) != null) {
      String msg =
          String.format(
              "Method %s already has replacement %s, trying to add another %s",
              original, replacementMap.get(original), replacement);
      throw new ReplacementException(msg);
    }
    replacementMap.put(original, replacement);
  }

  /**
   * Adds the method replacements for the package or class replacement determined by the {@code
   * original} and {@code replacement} strings.
   *
   * <p>Behaves differently depending on whether the replacement corresponds to a class or a
   * package:
   *
   * <ul>
   *   <li>If the replacement is a class, then checks whether every method in the class has a
   *       corresponding method in the original class, and if so adds it to the {@code
   *       replacementMap}.
   *   <li>If the replacement is a package, then each class in the package is visited as described.
   * </ul>
   *
   * @param replacementMap the method replacement map to which new replacements are added
   * @param original the original package or class name
   * @param replacement the replacement package or class name
   * @throws ReplacementException if the replacement does not correspond to a package or class on
   *     the classpath
   * @throws IOException if there is an error while reading the file
   * @throws ClassNotFoundException if no class corresponding to the replacement is found
   */
  private static void addReplacementsForClassOrPackage(
      @OrderNonDet HashMap<MethodSignature, MethodSignature> replacementMap,
      @DotSeparatedIdentifiers @Det String original,
      @DotSeparatedIdentifiers @Det String replacement)
      throws ReplacementException, IOException, ClassNotFoundException {

    String replacementClassPath = replacement.replace('.', '/') + ".class";
    URL resource = ClassLoader.getSystemResource(replacementClassPath);

    // If the resource exists, then the replacement is a class.
    if (resource != null) {
      addReplacementsForClass(replacementMap, original, replacement);
    } else {
      // Otherwise, assume the replacement is a package.
      addReplacementsForPackage(replacementMap, original, replacement);
    }
  }

  /**
   * Adds method replacements determined by original and replacement class.
   *
   * <p>This is a wrapper around {@link #addReplacementsForClass(HashMap, String, String)}.
   *
   * @param replacementMap the replacement map to which new replacements are added
   * @param originalPackage the name of the package containing the original class
   * @param replacementPackage the name of the package containing the replacement class
   * @param classname the class's simple name
   * @throws ClassNotFoundException if either the original or replacement class cannot be loaded
   * @throws ReplacementException if a replacement method is not static, or has no matching
   *     original, or if the replacement class cannot be found
   */
  private static void addReplacementsForClass(
      @OrderNonDet HashMap<MethodSignature, MethodSignature> replacementMap,
      @DotSeparatedIdentifiers @Det String originalPackage,
      @DotSeparatedIdentifiers @Det String replacementPackage,
      @BinaryName @Det String classname)
      throws ClassNotFoundException, ReplacementException {
    addReplacementsForClass(
        replacementMap,
        Signatures.addPackage(originalPackage, classname),
        Signatures.addPackage(replacementPackage, classname));
  }

  /**
   * Adds method replacements determined by original and replacement class.
   *
   * <p>For each non-private static method in the replacement class, the original class is checked
   * for a corresponding method. This original method may either be non-static, where the receiver
   * is translated to the first argument of the replacement, or static, having the same arguments as
   * the replacement.
   *
   * <p>Note: This method will not overwrite an existing replacement method.
   *
   * @param replacementMap the replacement map to which new replacements are added
   * @param originalClassname the name of the original class
   * @param replacementClassname the name of the replacement class
   * @throws ClassNotFoundException if either the original or replacement class cannot be loaded
   * @throws ReplacementException if a replacement method is not static, or has no matching
   *     original, or if the replacement class cannot be found
   */
  private static void addReplacementsForClass(
<<<<<<< HEAD
      @OrderNonDet HashMap<MethodSignature, MethodSignature> replacementMap,
      @ClassGetName @Det String originalClassname,
      @ClassGetName @Det String replacementClassname)
=======
      HashMap<MethodSignature, MethodSignature> replacementMap,
      @BinaryName String originalClassname,
      @BinaryName String replacementClassname)
>>>>>>> a621aac9
      throws ClassNotFoundException, ReplacementException {

    // Check that replacement class exists
    JavaClass replacementJC = getJavaClassFromClassname(replacementClassname);
    if (replacementJC == null) {
      throw new ReplacementException("Replacement class not found: " + replacementClassname);
    }

    for (@Det Method m : replacementJC.getMethods()) {
      if (m.getName().equals("<init>")) {
        // Do not to replace the original class constructor with the replacement class constructor.
        continue;
      }
      if (m.isPrivate()) {
        // A replacement class may have private helper methods; quietly ignore them.
        continue;
      }
      if (!m.isStatic()) {
        String msg =
            String.format(
                "Non-static non-private replacement method found: %s.%s",
                replacementClassname, m.getName());
        throw new ReplacementException(msg);
      }

      @Det MethodSignature replacement = MethodSignature.of(replacementClassname, m);

      @Det MethodSignature original = replacement.substituteClassname(originalClassname);
      if (original.exists()) {
        addReplacement(replacementMap, original, replacement);
        continue;
      }

      // Check if the replacement might correspond to a non-static original
      if (replacement.getParameterTypes().length > 0
          && replacement.getParameterTypes()[0].equals(new ObjectType(originalClassname))) {
        original = original.removeFirstParameter();
        if (original.exists()) {
          addReplacement(replacementMap, original, replacement);
          continue;
        }
      }

      String msg =
          String.format(
              "Replacement method %s has no matching original in %s%n",
              replacement, originalClassname);
      throw new ReplacementException(msg);
    }
  }

  /**
   * Adds method replacements determined by an original and replacement package. Uses
   * getSystemResources to find the replacement package.
   *
   * <p>Visits each class of the package on the classpath and applies {@link
   * #addReplacementsForClass(HashMap, String, Class)} to add the method replacements.
   *
   * @param replacementMap the method replacement map to which new replacements are added
   * @param originalPackage the original package name
   * @param replacementPackage the replacement package name
   * @throws ReplacementException if no package corresponding to the replacement is found
   * @throws ClassNotFoundException if no class corresponding to the replacement is found
   * @see #addReplacementsForClassOrPackage(HashMap, String, String)
   */
  private static void addReplacementsForPackage(
      @OrderNonDet HashMap<MethodSignature, MethodSignature> replacementMap,
      @DotSeparatedIdentifiers @Det String originalPackage,
      @DotSeparatedIdentifiers @Det String replacementPackage)
      throws ReplacementException, ClassNotFoundException {

    if (ReplaceCallAgent.debug) {
      System.err.println("javaVersion: " + System.getProperty("java.version"));
      System.err.println("javaHome: " + System.getProperty("java.home"));
      System.err.println("bootclasspath: " + System.getProperty("sun.boot.class.path"));
      System.err.println("classpath: " + System.getProperty("java.class.path"));
    }

    // We will only process the first occurance found; the boot classpath
    // is searched prior to the system classpath.
    String replacementPackagePath = replacementPackage.replace('.', '/');
    URL url = ClassLoader.getSystemResource(replacementPackagePath);
    if (url == null) {
      String msg =
          String.format("No package for replacement %s found on classpath", replacementPackage);
      throw new ReplacementException(msg);
    }

    String protocol = url.getProtocol();
    if (protocol.equals("jar")) {
      String jarFilePath = ReplaceCallAgent.getJarPathFromURL(url);
      Path file = Paths.get(jarFilePath);
      try {
        JarFile jarFile = new JarFile(file.toFile());
        addReplacementsFromAllClassesOfPackage(
            replacementMap, originalPackage, replacementPackage, jarFile);
        return;
      } catch (IOException e) {
        throw new ReplacementException("Error reading jar file: " + file, e);
      }
    } else if (protocol.equals("file")) {
      Path path = null;
      try {
        path = Paths.get(URLDecoder.decode(url.getPath(), "UTF-8"));
      } catch (Exception e) {
        throw new ReplacementException("Unable to extract Path from URL: " + url, e);
      }
      if (Files.exists(path) && Files.isDirectory(path)) {
        addReplacementsForPackage(replacementMap, originalPackage, replacementPackage, path);
        return;
      }
    } else {
      throw new ReplacementException("URL protocol not 'file' or 'jar'");
    }
  }

  /**
   * Adds method replacements for the classes in the replacement package to the replacement map.
   *
   * <p>Assumes that if a replacement package has a class or a subpackage, then the original package
   * does also.
   *
   * @param replacementMap the method replacement map to which replacements are added
   * @param originalPackage the name of the original package
   * @param replacementPackage the name of the replacement package
   * @param replacementDirectory the directory for the replacement package, must be non-null
   * @throws ReplacementException if a replacement method is not valid
   * @throws ClassNotFoundException if a replacement or package class is not found
   * @see #addReplacementsForPackage(HashMap, String, String)
   */
  private static void addReplacementsForPackage(
      @OrderNonDet HashMap<MethodSignature, MethodSignature> replacementMap,
      @DotSeparatedIdentifiers @Det String originalPackage,
      @DotSeparatedIdentifiers @Det String replacementPackage,
      @Det Path replacementDirectory)
      throws ReplacementException, ClassNotFoundException {
    @SuppressWarnings("determinism") // we consider file operations to be deterministic
    @Det File @Det [] tmp = replacementDirectory.toFile().listFiles();
    for (@Det File file : tmp) {
      @Det String filename = file.getName();
      if (file.isFile()) {
        if (filename.endsWith(".class")) {
          addReplacementsForClass(
              replacementMap,
              originalPackage,
              replacementPackage,
              Signatures.classfilenameToBaseName(filename));
        }
      } else if (file.isDirectory()) {
        @SuppressWarnings(
            "signature:assignment.type.incompatible") // add identifier to dot-separated
        @DotSeparatedIdentifiers String originalPackageRecurse = originalPackage + "." + filename;
        @SuppressWarnings(
            "signature:assignment.type.incompatible") // add identifier to dot-separated
        @DotSeparatedIdentifiers String replacementPackageRecurse = replacementPackage + "." + filename;
        addReplacementsForPackage(
            replacementMap, originalPackageRecurse, replacementPackageRecurse, file.toPath());
      }
    }
  }

  /**
   * For each class of the replacement package in the given jar file, calls {@link
   * #addReplacementsForClass(HashMap, String, String)} to add method replacements from the original
   * package to the replacement package.
   *
   * @param replacementMap the method replacement map to which new replacements are added
   * @param originalPackage the original package name
   * @param replacementPackage the replacement package name
   * @param jarFile the jar file to search
   * @throws ReplacementException if no replacements are found in the replacement package
   * @throws ClassNotFoundException if no class corresponding to the replacement is found
   * @see #addReplacementsForPackage(HashMap, String, String)
   */
  private static void addReplacementsFromAllClassesOfPackage(
      @OrderNonDet HashMap<MethodSignature, MethodSignature> replacementMap,
      @DotSeparatedIdentifiers @Det String originalPackage,
      @DotSeparatedIdentifiers @Det String replacementPackage,
      @Det JarFile jarFile)
      throws ReplacementException, ClassNotFoundException {

    String replacementPath = replacementPackage.replace('.', '/') + "/";
    Enumeration<JarEntry> entries = jarFile.entries();
    while (entries.hasMoreElements()) {
      JarEntry entry = entries.nextElement();
      String filename = entry.getName();
      if (filename.endsWith(".class") && filename.startsWith(replacementPath)) {
        addReplacementsForClass(
            replacementMap,
            originalPackage,
            replacementPackage,
            Signatures.classfilenameToBaseName(filename));
      }
    }
  }

  private static Map<String, JavaClass> javaClasses = new ConcurrentHashMap<String, JavaClass>();

  /**
   * Returns a JavaClass object for the given class name. Works by trying to find a class file and
   * loading it into a JavaClass object.
   *
   * @param classname name of class to find and load
   * @return JavaClass object or null if not found
   * @throws ReplacementException if any error loading and converting class file
   */
  protected static JavaClass getJavaClassFromClassname(@Det String classname)
      throws ReplacementException {

    JavaClass c = javaClasses.get(classname);
    if (c != null) {
      return c;
    }
    String classFilename = classname.replace('.', '/') + ".class";
    InputStream is = ClassLoader.getSystemResourceAsStream(classFilename);
    if (is == null) {
      return null; // class not found
    }

    // Parse the bytes of the classfile, die on any errors
    try {
      ClassParser parser = new ClassParser(is, classname);
      c = parser.parse();
      javaClasses.put(classname, c);
      return c;
    } catch (Exception e) {
      if (ReplaceCallAgent.debug) {
        System.out.println("Problem in getJavaClassFromClassname:");
        e.printStackTrace();
      }
      throw new ReplacementException("Error reading class file: " + classFilename, e);
    }
  }

  /**
   * Exception to represent an error discovered while reading a replacement file. Used to represent
   * errors within the reader methods where file name and line number are not available. Repackaged
   * as a {@link ReplacementFileException} in {@link ReplacementFileReader#readReplacements(Reader,
   * String)}.
   */
  private static class ReplacementException extends Throwable {
    /**
     * Create an exception with the message.
     *
     * @param message the error message
     */
    ReplacementException(String message) {
      super(message);
    }

    /**
     * Create an exception with the message and causing exception.
     *
     * @param message the message
     * @param cause the error message
     */
    ReplacementException(String message, Throwable cause) {
      super(message, cause);
    }
  }
}<|MERGE_RESOLUTION|>--- conflicted
+++ resolved
@@ -304,15 +304,9 @@
    *     original, or if the replacement class cannot be found
    */
   private static void addReplacementsForClass(
-<<<<<<< HEAD
-      @OrderNonDet HashMap<MethodSignature, MethodSignature> replacementMap,
-      @ClassGetName @Det String originalClassname,
-      @ClassGetName @Det String replacementClassname)
-=======
-      HashMap<MethodSignature, MethodSignature> replacementMap,
-      @BinaryName String originalClassname,
-      @BinaryName String replacementClassname)
->>>>>>> a621aac9
+      @OrderNonDet HashMap<MethodSignature, MethodSignature> replacementMap,
+      @BinaryName @Det String originalClassname,
+      @BinaryName @Det String replacementClassname)
       throws ClassNotFoundException, ReplacementException {
 
     // Check that replacement class exists
