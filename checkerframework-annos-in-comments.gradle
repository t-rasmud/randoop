///////////////////////////////////////////////////////////////////////////
/// Checker Framework pluggable type-checking
///

repositories {
  mavenCentral()
}

configurations {
  checkerFrameworkCheckerJar {
    description = 'the Checker Framework, including the Type Annotations compiler'
  }

  checkerFrameworkAnnotatedJDK {
    description = 'a copy of JDK classes with Checker Framework type qualifers inserted'
  }
  // Needed only if using annotations in comments
  checkerFrameworkJavac {
    description = 'a customization of the Open JDK javac compiler with additional support for type annotations'
  }
}

<<<<<<< HEAD
// Checker Framework from Maven Central
// dependencies {
//   ext.checkerFrameworkVersion = '2.4.0'
//   checkerFrameworkAnnotatedJDK "org.checkerframework:jdk8:${checkerFrameworkVersion}"
//   checkerFrameworkJavac "org.checkerframework:compiler:2.4.0"
//   checkerFrameworkCheckerJar "org.checkerframework:checker:${checkerFrameworkVersion}"
//   compile "org.checkerframework:checker-qual7:${checkerFrameworkVersion}"
// }

// Checker Framework from local build
dependencies {
  ext.checkerframeworkdist = "$System.env.CHECKERFRAMEWORK/checker/dist"
  checkerFrameworkAnnotatedJDK fileTree(dir: "${ext.checkerframeworkdist}", include: "jdk8.jar")
  checkerFrameworkJavac fileTree(dir: "${ext.checkerframeworkdist}", include: "javac.jar")
  checkerFrameworkCheckerJar fileTree(dir: "${ext.checkerframeworkdist}", include: 'checker.jar')
  compile fileTree(dir: "${ext.checkerframeworkdist}", include: 'checker-qual.jar')
=======
// By default, use Checker Framework from Maven Central.
// Pass -PcfLocal to use a locally-built version of the Checker Framework.
dependencies {
  if (!rootProject.hasProperty('cfLocal')) {
    ext.checkerFrameworkVersion = '2.5.2'
    checkerFrameworkAnnotatedJDK "org.checkerframework:jdk8:${checkerFrameworkVersion}"
    checkerFrameworkJavac "org.checkerframework:compiler:2.4.0"
    checkerFrameworkCheckerJar "org.checkerframework:checker:${checkerFrameworkVersion}"
    implementation "org.checkerframework:checker-qual7:2.4.0"
  } else {
    ext.checkerframeworkdist = "$System.env.CHECKERFRAMEWORK/checker/dist"
    checkerFrameworkAnnotatedJDK fileTree(dir: "${ext.checkerframeworkdist}", include: "jdk8.jar")
    checkerFrameworkJavac "org.checkerframework:compiler:2.4.0"
    checkerFrameworkCheckerJar fileTree(dir: "${ext.checkerframeworkdist}", include: 'checker.jar')
    compile fileTree(dir: "${ext.checkerframeworkdist}", include: 'checker-qual.jar')
  }
>>>>>>> 6dd4a071
}

// // To type-check all projects.
// allprojects {
//   tasks.withType(JavaCompile).all { JavaCompile compile ->
//     compile.doFirst {
//       compile.options.compilerArgs = [
//         '-processor', 'org.checkerframework.checker.formatter.FormatterChecker,org.checkerframework.checker.index.IndexChecker,org.checkerframework.checker.lock.LockChecker,org.checkerframework.checker.nullness.NullnessChecker,org.checkerframework.checker.signature.SignatureChecker',
//         '-Xmaxerrs', '10000',
//         '-Awarns',    // turn Checker Framework errors into warnings
//         '-source', '7', '-target', '7', // include if Java 7 compatibility is needed
//         '-AcheckPurityAnnotations',
//         '-processorpath', "${configurations.checkerFrameworkCheckerJar.asPath}",
//         "-Xbootclasspath/p:${configurations.checkerFrameworkAnnotatedJDK.asPath}",
//         "-Astubs=$System.env.CHECKERFRAMEWORK/checker/resources/javadoc.astub" // TODO: does not work when downloading from Maven Central
//       ]
//       compile.options.fork = true
//       compile.options.forkOptions.jvmArgs += ["-Xbootclasspath/p:${configurations.checkerFrameworkJavac.asPath}"]
//     }
//   }
// }
if (JavaVersion.current().isJava8Compatible()) {
    task checkTypes (type: JavaCompile, group: 'Verification') {
        description "Run the Checker Framework on the main sources."
        dependsOn 'generateWorkingDirs'
        source = sourceSets.main.java.asFileTree
        classpath = compileJava.classpath
        destinationDir = new File("${buildDir}", "checkerframework")

        options.compilerArgs = [
<<<<<<< HEAD
                '-processorpath', "${configurations.checkerFrameworkCheckerJar.asPath}",
                // '-processor', 'org.checkerframework.checker.index.IndexChecker',
                '-processor', 'org.checkerframework.checker.determinism.DeterminismChecker',
=======
                '-processor', 'org.checkerframework.checker.index.IndexChecker',
>>>>>>> 6dd4a071
                '-Xmaxerrs', '10000',
                '-Xmaxwarns', '10000',
                // '-Awarns',      // turn Checker Framework errors into warnings
                '-source', '7', '-target', '7', // include if Java 7 compatibility is needed
                // '-AcheckPurityAnnotations',
                '-AprintErrorStack',
                '-processorpath', "${configurations.checkerFrameworkCheckerJar.asPath}",
                "-Xbootclasspath/p:${configurations.checkerFrameworkAnnotatedJDK.asPath}",
                '-g', '-Xlint:-classfile'
        ]
        options.fork = true
        options.forkOptions.jvmArgs += ["-Xbootclasspath/p:${configurations.checkerFrameworkJavac.asPath}"]
    }
    // Reinstate this line, to make Travis run pluggable type-cehcking
    // check.dependsOn "checkTypes"
}<|MERGE_RESOLUTION|>--- conflicted
+++ resolved
@@ -20,24 +20,6 @@
   }
 }
 
-<<<<<<< HEAD
-// Checker Framework from Maven Central
-// dependencies {
-//   ext.checkerFrameworkVersion = '2.4.0'
-//   checkerFrameworkAnnotatedJDK "org.checkerframework:jdk8:${checkerFrameworkVersion}"
-//   checkerFrameworkJavac "org.checkerframework:compiler:2.4.0"
-//   checkerFrameworkCheckerJar "org.checkerframework:checker:${checkerFrameworkVersion}"
-//   compile "org.checkerframework:checker-qual7:${checkerFrameworkVersion}"
-// }
-
-// Checker Framework from local build
-dependencies {
-  ext.checkerframeworkdist = "$System.env.CHECKERFRAMEWORK/checker/dist"
-  checkerFrameworkAnnotatedJDK fileTree(dir: "${ext.checkerframeworkdist}", include: "jdk8.jar")
-  checkerFrameworkJavac fileTree(dir: "${ext.checkerframeworkdist}", include: "javac.jar")
-  checkerFrameworkCheckerJar fileTree(dir: "${ext.checkerframeworkdist}", include: 'checker.jar')
-  compile fileTree(dir: "${ext.checkerframeworkdist}", include: 'checker-qual.jar')
-=======
 // By default, use Checker Framework from Maven Central.
 // Pass -PcfLocal to use a locally-built version of the Checker Framework.
 dependencies {
@@ -54,7 +36,6 @@
     checkerFrameworkCheckerJar fileTree(dir: "${ext.checkerframeworkdist}", include: 'checker.jar')
     compile fileTree(dir: "${ext.checkerframeworkdist}", include: 'checker-qual.jar')
   }
->>>>>>> 6dd4a071
 }
 
 // // To type-check all projects.
@@ -85,13 +66,9 @@
         destinationDir = new File("${buildDir}", "checkerframework")
 
         options.compilerArgs = [
-<<<<<<< HEAD
                 '-processorpath', "${configurations.checkerFrameworkCheckerJar.asPath}",
                 // '-processor', 'org.checkerframework.checker.index.IndexChecker',
                 '-processor', 'org.checkerframework.checker.determinism.DeterminismChecker',
-=======
-                '-processor', 'org.checkerframework.checker.index.IndexChecker',
->>>>>>> 6dd4a071
                 '-Xmaxerrs', '10000',
                 '-Xmaxwarns', '10000',
                 // '-Awarns',      // turn Checker Framework errors into warnings
