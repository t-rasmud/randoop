--- conflicted
+++ resolved
@@ -15,13 +15,8 @@
 import java.util.zip.GZIPInputStream;
 
 import randoop.experiments.DataFlowInput;
-<<<<<<< HEAD
-import randoop.operation.Operation;
-import randoop.sequence.Sequence;
-=======
 import randoop.sequence.Sequence;
 import randoop.sequence.Statement;
->>>>>>> 1cd489b3
 import randoop.util.Files;
 
 import cov.Branch;
@@ -119,20 +114,12 @@
       assert candidates != null;
       assert !candidates.isEmpty();
 
-<<<<<<< HEAD
-      Map<Operation,Integer> statements = new LinkedHashMap<Operation, Integer>();
-=======
       Map<Statement,Integer> statements = new LinkedHashMap<Statement, Integer>();
->>>>>>> 1cd489b3
 
       Set<Sequence> ss = new LinkedHashSet<Sequence>();
 
       for (Sequence s : candidates) {
-<<<<<<< HEAD
-        Operation st = s.getLastStatement();
-=======
         Statement st = s.getLastStatement();
->>>>>>> 1cd489b3
         Integer count = statements.get(st);
         if (count == null) {
           count = 0;
