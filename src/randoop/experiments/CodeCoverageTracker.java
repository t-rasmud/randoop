--- conflicted
+++ resolved
@@ -1,213 +1,197 @@
-package randoop.experiments;
-
-import java.lang.reflect.Constructor;
-import java.lang.reflect.Member;
-import java.lang.reflect.Method;
-import java.util.LinkedHashMap;
-import java.util.LinkedHashSet;
-import java.util.LinkedList;
-import java.util.List;
-import java.util.Map;
-import java.util.Set;
-
-import randoop.IEventListener;
-import randoop.operation.ConstructorCall;
-import randoop.operation.MethodCall;
-import randoop.operation.Operation;
-import randoop.sequence.ExecutableSequence;
-import randoop.sequence.Sequence;
-
-import cov.Branch;
-import cov.Coverage;
-import cov.CoverageAtom;
-import plume.Option;
-import plume.Unpublicized;
-
-
-public class CodeCoverageTracker implements IEventListener {
-
-  @Unpublicized
-  @Option("When branch coverage fails to increase for the given number of seconds (>0), stop generation; -1 to disable")
-  public static int stop_when_plateau = -1;
-
-  // TODO use?
-  @Unpublicized
-  @Option("Output coverage stats during generation")
-  public static boolean stats_coverage = false;
-  
-  public final LinkedList<Class<?>> covClasses;
-  public final Map<CoverageAtom, Set<Sequence>> branchesToCoveringSeqs;
-  public final Set<Branch> branchesCovered;
-  private int branchtot;
-  private int branchcov;
-  Map<Operation,Integer> membersToBranchTot;
-
-  /**
-   * Creates a coverage tracker that tracks the classes specified
-   * in the given list. The list can be null, which is equivalent to
-   * an empty list.
-   */
-  public CodeCoverageTracker(List<Class<?>> coverageInstrumentedClasses) {
-    if (coverageInstrumentedClasses == null) {
-      this.covClasses = new LinkedList<Class<?>>();
-    } else {
-      this.covClasses = new LinkedList<Class<?>>(coverageInstrumentedClasses);
-    }
-    branchesToCoveringSeqs = new LinkedHashMap<CoverageAtom, Set<Sequence>>();
-    branchesCovered = new LinkedHashSet<Branch>();
-    branchtot = 0;
-    branchcov = 0;
-    membersToBranchTot = new LinkedHashMap<Operation, Integer>();
-    
-    // Setup STAT_BRANCHTOT for the coverage classes.
-    for (Class<?> cls : coverageInstrumentedClasses) {
-      Set<CoverageAtom> atoms = Coverage.getBranches(cls);
-      assert atoms != null : cls.toString();
-      for (CoverageAtom ca : atoms) {
-        Member member = Coverage.getMemberContaining(ca);
-        if (member == null) {
-          // Atom does not belong to method or constructor.
-          // Add only to global stats.
-          branchtot++;
-          continue;
-        }
-
-        if (member instanceof Method) {
-          // Atom belongs to a method.
-          // Add to method stats (and implicitly, global stats).
-          Method method = (Method)member;
-<<<<<<< HEAD
-          addToCount(MethodCall.getRMethod(method), 1);
-=======
-          addToCount(MethodCall.getMethodCall(method), 1);
->>>>>>> 1cd489b3
-          continue;
-        }
-
-        // Atom belongs to a constructor.
-        // Add to constructor stats (and implicitly, global stats).
-        assert member instanceof Constructor<?> : member.toString();
-        Constructor<?> cons = (Constructor<?>)member;
-<<<<<<< HEAD
-        addToCount(ConstructorCall.getRConstructor(cons), 1);
-=======
-        addToCount(ConstructorCall.getConstructorCall(cons), 1);
->>>>>>> 1cd489b3
-      }
-    }
-
-  }
-  
-  private void addToCount(Operation member, int i) {
-    Integer count = membersToBranchTot.get(member);
-    if (count == null) {
-      count = 0;
-    }
-    membersToBranchTot.put(member, count + 1);
-  }
-
-  @Override
-  public void generationStepPre() {
-    Coverage.clearCoverage(covClasses);
-  }
-
-  @Override
-  public void generationStepPost(ExecutableSequence es) {
-    
-    Set<Branch> cov = new LinkedHashSet<Branch>();
-    for (CoverageAtom ca : Coverage.getCoveredAtoms(covClasses)) {
-      cov.add((Branch)ca);
-      Set<Sequence> seqs = branchesToCoveringSeqs.get(ca);
-      if (seqs == null) {
-        seqs = new LinkedHashSet<Sequence>();
-        branchesToCoveringSeqs.put(ca, seqs);
-      }
-      if (es != null && seqs.isEmpty()) {
-        seqs.add(es.sequence);
-      }
-    }
-    
-    if (es != null) {
-      
-      Set<Branch> coveredBranches = cov;
-      
-      // Update coverage information.
-      for (Branch ca : coveredBranches) {
-
-        // This branch was already counted.
-        if (branchesCovered.contains(ca))
-          continue;
-
-        branchesCovered.add(ca);
-
-        Member member = Coverage.getMemberContaining(ca);
-        if (member == null) {
-          // Atom does not belong to method or constructor.
-          // Add only to global stats.
-          branchcov++;
-          continue;
-        }
-
-        if (member instanceof Method) {
-          // Atom belongs to a method.
-          // Add to method stats (and implicitly, global stats).
-          Method method = (Method) member;
-<<<<<<< HEAD
-          addToCount(MethodCall.getRMethod(method), 1);
-=======
-          addToCount(MethodCall.getMethodCall(method), 1);
->>>>>>> 1cd489b3
-          continue;
-        }
-
-        // Atom belongs to a constructor.
-        // Add to constructor stats (and implicitly, global stats).
-        assert member instanceof Constructor<?> : member.toString();
-        Constructor<?> cons = (Constructor<?>) member;
-<<<<<<< HEAD
-        addToCount(ConstructorCall.getRConstructor(cons), 1);
-=======
-        addToCount(ConstructorCall.getConstructorCall(cons), 1);
->>>>>>> 1cd489b3
-      }
-
-    }
-  }
-  
-  public long lastCovIncrease = System.currentTimeMillis();
-  private int lastNumBranches = 0;
-
-
-  @Override
-  public void progressThreadUpdate() {
-    
-    if (branchesCovered.size() > lastNumBranches) {
-      lastCovIncrease = System.currentTimeMillis();
-      lastNumBranches = branchesCovered.size();
-    }
-  }
-
-  @Override
-  public boolean stopGeneration() {
-    
-    if (stop_when_plateau == -1) {
-      return false;
-    }
-    if (branchtot == 0) {
-      return false;
-    }
-    long now = System.currentTimeMillis();
-    return now - lastCovIncrease > stop_when_plateau * 1000;
-  }
-
-  @Override
-  public void explorationEnd() {
-    // Nothing do to here.
-  }
-
-  @Override
-  public void explorationStart() {
-    // Nothing do to here.
-  }
-
-}
+package randoop.experiments;
+
+import java.lang.reflect.Constructor;
+import java.lang.reflect.Member;
+import java.lang.reflect.Method;
+import java.util.LinkedHashMap;
+import java.util.LinkedHashSet;
+import java.util.LinkedList;
+import java.util.List;
+import java.util.Map;
+import java.util.Set;
+
+import randoop.IEventListener;
+import randoop.operation.ConstructorCall;
+import randoop.operation.MethodCall;
+import randoop.operation.Operation;
+import randoop.sequence.ExecutableSequence;
+import randoop.sequence.Sequence;
+
+import cov.Branch;
+import cov.Coverage;
+import cov.CoverageAtom;
+import plume.Option;
+import plume.Unpublicized;
+
+
+public class CodeCoverageTracker implements IEventListener {
+
+  @Unpublicized
+  @Option("When branch coverage fails to increase for the given number of seconds (>0), stop generation; -1 to disable")
+  public static int stop_when_plateau = -1;
+
+  // TODO use?
+  @Unpublicized
+  @Option("Output coverage stats during generation")
+  public static boolean stats_coverage = false;
+  
+  public final LinkedList<Class<?>> covClasses;
+  public final Map<CoverageAtom, Set<Sequence>> branchesToCoveringSeqs;
+  public final Set<Branch> branchesCovered;
+  private int branchtot;
+  private int branchcov;
+  Map<Operation,Integer> membersToBranchTot;
+
+  /**
+   * Creates a coverage tracker that tracks the classes specified
+   * in the given list. The list can be null, which is equivalent to
+   * an empty list.
+   */
+  public CodeCoverageTracker(List<Class<?>> coverageInstrumentedClasses) {
+    if (coverageInstrumentedClasses == null) {
+      this.covClasses = new LinkedList<Class<?>>();
+    } else {
+      this.covClasses = new LinkedList<Class<?>>(coverageInstrumentedClasses);
+    }
+    branchesToCoveringSeqs = new LinkedHashMap<CoverageAtom, Set<Sequence>>();
+    branchesCovered = new LinkedHashSet<Branch>();
+    branchtot = 0;
+    branchcov = 0;
+    membersToBranchTot = new LinkedHashMap<Operation, Integer>();
+    
+    // Setup STAT_BRANCHTOT for the coverage classes.
+    for (Class<?> cls : coverageInstrumentedClasses) {
+      Set<CoverageAtom> atoms = Coverage.getBranches(cls);
+      assert atoms != null : cls.toString();
+      for (CoverageAtom ca : atoms) {
+        Member member = Coverage.getMemberContaining(ca);
+        if (member == null) {
+          // Atom does not belong to method or constructor.
+          // Add only to global stats.
+          branchtot++;
+          continue;
+        }
+
+        if (member instanceof Method) {
+          // Atom belongs to a method.
+          // Add to method stats (and implicitly, global stats).
+          Method method = (Method)member;
+          addToCount(MethodCall.getMethodCall(method), 1);
+          continue;
+        }
+
+        // Atom belongs to a constructor.
+        // Add to constructor stats (and implicitly, global stats).
+        assert member instanceof Constructor<?> : member.toString();
+        Constructor<?> cons = (Constructor<?>)member;
+        addToCount(ConstructorCall.getConstructorCall(cons), 1);
+      }
+    }
+
+  }
+  
+  private void addToCount(Operation member, int i) {
+    Integer count = membersToBranchTot.get(member);
+    if (count == null) {
+      count = 0;
+    }
+    membersToBranchTot.put(member, count + 1);
+  }
+
+  @Override
+  public void generationStepPre() {
+    Coverage.clearCoverage(covClasses);
+  }
+
+  @Override
+  public void generationStepPost(ExecutableSequence es) {
+    
+    Set<Branch> cov = new LinkedHashSet<Branch>();
+    for (CoverageAtom ca : Coverage.getCoveredAtoms(covClasses)) {
+      cov.add((Branch)ca);
+      Set<Sequence> seqs = branchesToCoveringSeqs.get(ca);
+      if (seqs == null) {
+        seqs = new LinkedHashSet<Sequence>();
+        branchesToCoveringSeqs.put(ca, seqs);
+      }
+      if (es != null && seqs.isEmpty()) {
+        seqs.add(es.sequence);
+      }
+    }
+    
+    if (es != null) {
+      
+      Set<Branch> coveredBranches = cov;
+      
+      // Update coverage information.
+      for (Branch ca : coveredBranches) {
+
+        // This branch was already counted.
+        if (branchesCovered.contains(ca))
+          continue;
+
+        branchesCovered.add(ca);
+
+        Member member = Coverage.getMemberContaining(ca);
+        if (member == null) {
+          // Atom does not belong to method or constructor.
+          // Add only to global stats.
+          branchcov++;
+          continue;
+        }
+
+        if (member instanceof Method) {
+          // Atom belongs to a method.
+          // Add to method stats (and implicitly, global stats).
+          Method method = (Method) member;
+          addToCount(MethodCall.getMethodCall(method), 1);
+          continue;
+        }
+
+        // Atom belongs to a constructor.
+        // Add to constructor stats (and implicitly, global stats).
+        assert member instanceof Constructor<?> : member.toString();
+        Constructor<?> cons = (Constructor<?>) member;
+        addToCount(ConstructorCall.getConstructorCall(cons), 1);
+      }
+
+    }
+  }
+  
+  public long lastCovIncrease = System.currentTimeMillis();
+  private int lastNumBranches = 0;
+
+
+  @Override
+  public void progressThreadUpdate() {
+    
+    if (branchesCovered.size() > lastNumBranches) {
+      lastCovIncrease = System.currentTimeMillis();
+      lastNumBranches = branchesCovered.size();
+    }
+  }
+
+  @Override
+  public boolean stopGeneration() {
+    
+    if (stop_when_plateau == -1) {
+      return false;
+    }
+    if (branchtot == 0) {
+      return false;
+    }
+    long now = System.currentTimeMillis();
+    return now - lastCovIncrease > stop_when_plateau * 1000;
+  }
+
+  @Override
+  public void explorationEnd() {
+    // Nothing do to here.
+  }
+
+  @Override
+  public void explorationStart() {
+    // Nothing do to here.
+  }
+
+}