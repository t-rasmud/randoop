--- conflicted
+++ resolved
@@ -34,10 +34,7 @@
 import org.apache.bcel.util.ClassPath;
 
 import randoop.operation.NonreceiverTerm;
-<<<<<<< HEAD
-=======
 import randoop.types.TypeNames;
->>>>>>> 1cd489b3
 
 
 // Implementation notes:  All string, float, and double constants are in the
