package randoop;

<<<<<<< HEAD
import java.util.Objects;
import org.checkerframework.checker.determinism.qual.NonDet;
import org.checkerframework.checker.determinism.qual.PolyDet;
=======
import randoop.util.Log;
>>>>>>> a621aac9

/**
 * Means that the statement that this result represents completed normally.
 *
 * <p>Method r.getRuntimeVariable() returns the runtime value that the statement returns (null for
 * void method calls).
 *
 * <p>IMPORTANT NOTE: The object returned by getRuntimeVariable() is the actual runtime object
 * created during execution of the sequence (call it s). This means that if you invoke s.execute(v)
 * and then you invoke s.getResult(i).getRuntimeVariable(), the state of the object you get is the
 * FINAL state of the object after s finished executing, NOT the state of the object after the i-th
 * statement was executed. Similarly, if you invoke getRuntimeVariable() sometime in the middle of
 * the execution of s (e.g. you're an ExecutionVisitor and you invoke getRuntimeVariable()), you'll
 * get the state in whatever state it is at that point in the execution.
 */
public class NormalExecution extends ExecutionOutcome {

  private final Object result;

  /**
   * @param result the return value
   * @param executionTime the execution time, in nanoseconds
   */
  public NormalExecution(Object result, @NonDet long executionTime) {
    super(executionTime);
    this.result = result;
  }

  public Object getRuntimeValue() {
    return this.result;
  }

  /**
   * randoop.test.SequenceTests uses this method.
   *
   * <p>Note that toString() of code under test may have arbitrary behavior.
   */
  @Override
  public String toString() {
<<<<<<< HEAD
    String value;
    try {
      @SuppressWarnings("determinism") // (ignore) error is from code randoop is run on
      @PolyDet String tmp = Objects.toString(result);
      value = tmp;
    } catch (Throwable t) {
      value = "???";
    }
    return String.format(
        "[NormalExecution %s%s]",
        value, (result == null ? "" : (" [of class " + result.getClass().getName() + "]")));
=======
    return String.format("[NormalExecution %s]", Log.toStringAndClass(result));
>>>>>>> a621aac9
  }
}<|MERGE_RESOLUTION|>--- conflicted
+++ resolved
@@ -1,12 +1,7 @@
 package randoop;
 
-<<<<<<< HEAD
-import java.util.Objects;
 import org.checkerframework.checker.determinism.qual.NonDet;
-import org.checkerframework.checker.determinism.qual.PolyDet;
-=======
 import randoop.util.Log;
->>>>>>> a621aac9
 
 /**
  * Means that the statement that this result represents completed normally.
@@ -46,20 +41,6 @@
    */
   @Override
   public String toString() {
-<<<<<<< HEAD
-    String value;
-    try {
-      @SuppressWarnings("determinism") // (ignore) error is from code randoop is run on
-      @PolyDet String tmp = Objects.toString(result);
-      value = tmp;
-    } catch (Throwable t) {
-      value = "???";
-    }
-    return String.format(
-        "[NormalExecution %s%s]",
-        value, (result == null ? "" : (" [of class " + result.getClass().getName() + "]")));
-=======
     return String.format("[NormalExecution %s]", Log.toStringAndClass(result));
->>>>>>> a621aac9
   }
 }