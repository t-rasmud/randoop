package randoop.contract;

import java.util.Arrays;
import java.util.Objects;
<<<<<<< HEAD
import org.checkerframework.checker.determinism.qual.Det;
import org.checkerframework.checker.determinism.qual.NonDet;
import org.checkerframework.checker.determinism.qual.PolyDet;
import randoop.Globals;
=======
import org.plumelib.util.UtilPlume;
import randoop.sequence.StringTooLongException;
>>>>>>> a621aac9
import randoop.sequence.Value;
import randoop.types.JavaTypes;
import randoop.types.Type;
import randoop.types.TypeTuple;

/**
 * A check recording the value of a primitive value (or String) obtained during execution (e.g.,
 * {@code var3 == 1} where {@code var3} is an integer-valued variable in a Randoop test).
 */
public final class PrimValue extends ObjectContract {

  /** Specifies what type of equality the contract uses. */
  public enum EqualityMode {
    /** Use reference equality {@code ==}. */
    EQUALSEQUALS,
    /** Use abstract equality {@code .equals()}. */
    EQUALSMETHOD
  }

  /**
   * The expected run-time value. It is a boxed primitive or String (checked during construction).
   */
  public final Object value;

  /** Whether to use {@code ==} or {@code .equals()} to test for equality. */
  private final EqualityMode equalityMode;

  @Override
  public boolean equals(Object o) {
    if (o == this) {
      return true;
    }
    if (!(o instanceof PrimValue)) {
      return false;
    }
    PrimValue other = (PrimValue) o;
    return value.equals(other.value);
  }

  @Override
  public @NonDet int hashCode() {
    return Objects.hash(value);
  }

  /**
   * @param value the value for the expression: a primitive value or string
   * @param equalityMode what equality test the assertion uses
   */
<<<<<<< HEAD
  public PrimValue(Object value, @PolyDet PrintMode printMode) {
=======
  public PrimValue(Object value, EqualityMode equalityMode) {
>>>>>>> a621aac9
    if (value == null) {
      throw new IllegalArgumentException("value cannot be null");
    }
    Type type = Type.forClass(value.getClass());
    if (!type.isBoxedPrimitive() && !type.isString()) {
      throw new IllegalArgumentException(
          "value is not a primitive or string : " + value.getClass());
    }
    if (value instanceof String && !Value.escapedStringLengthOk((String) value)) {
      throw new StringTooLongException((String) value);
    }
    this.value = value;
    this.equalityMode = equalityMode;
  }

  @Override
  public boolean evaluate(Object... objects) throws Throwable {
    assert objects.length == 1;
    return value.equals(objects[0]);
  }

  @Override
  public int getArity() {
    return 1;
  }

  /** The arguments to which this contract can be applied. */
  static TypeTuple inputTypes = new TypeTuple(Arrays.asList(JavaTypes.OBJECT_TYPE));

  @Override
  public @Det TypeTuple getInputTypes() {
    return inputTypes;
  }

  @Override
  public String toString() {
    return "randoop.PrimValue, value=" + UtilPlume.escapeJava(value.toString());
  }

  @Override
  public String get_observer_str() {
    return "PrimValue";
  }

  @Override
<<<<<<< HEAD
  @SuppressWarnings(
      "determinism:nondeterministic.tostring") // underlying value toString is deterministic: this toString call is @Det; value is a primitive or String (see comment on field)
  public String toCodeString(@Det PrimValue this) {

    StringBuilder b = new StringBuilder();
    b.append(Globals.lineSep);
    b.append("// Regression assertion (captures the current behavior of the code)")
        .append(Globals.lineSep);

=======
  public String toCodeString() {
>>>>>>> a621aac9
    // ValueExpression represents the value of a variable.
    // We special-case printing for this type of expression,
    // to improve readability.
    if (value.equals(Double.NaN)) {
      return "org.junit.Assert.assertTrue(Double.isNaN(x0));";
    } else if (value.equals(Float.NaN)) {
      return "org.junit.Assert.assertTrue(Float.isNaN(x0));";
    }

    if (equalityMode.equals(EqualityMode.EQUALSMETHOD)) {
      StringBuilder b = new StringBuilder();
      b.append("org.junit.Assert.assertEquals(");
      // First add a message
      b.append("\"'\" + " + "x0" + " + \"' != '\" + ")
          .append(Value.toCodeString(value))
          .append("+ \"'\", ");
      b.append("x0");
      b.append(", ");
      b.append(Value.toCodeString(value));
      // Close assert.
      b.append(");");
      return b.toString();
    } else if (equalityMode.equals(EqualityMode.EQUALSEQUALS)) {
      StringBuilder b = new StringBuilder();
      b.append("org.junit.Assert.assertTrue(");
      b.append("\"'\" + " + "x0" + " + \"' != '\" + ")
          .append(Value.toCodeString(value))
          .append("+ \"'\", ");
      b.append("x0 == ").append(Value.toCodeString(value));
      b.append(");");
      return b.toString();
    } else {
      throw new Error("unexpected equalityMode " + equalityMode);
    }
  }

  @Override
  public String toCommentString(@Det PrimValue this) {
    return null;
  }
}<|MERGE_RESOLUTION|>--- conflicted
+++ resolved
@@ -2,15 +2,12 @@
 
 import java.util.Arrays;
 import java.util.Objects;
-<<<<<<< HEAD
 import org.checkerframework.checker.determinism.qual.Det;
 import org.checkerframework.checker.determinism.qual.NonDet;
 import org.checkerframework.checker.determinism.qual.PolyDet;
 import randoop.Globals;
-=======
 import org.plumelib.util.UtilPlume;
 import randoop.sequence.StringTooLongException;
->>>>>>> a621aac9
 import randoop.sequence.Value;
 import randoop.types.JavaTypes;
 import randoop.types.Type;
@@ -59,11 +56,7 @@
    * @param value the value for the expression: a primitive value or string
    * @param equalityMode what equality test the assertion uses
    */
-<<<<<<< HEAD
-  public PrimValue(Object value, @PolyDet PrintMode printMode) {
-=======
-  public PrimValue(Object value, EqualityMode equalityMode) {
->>>>>>> a621aac9
+  public PrimValue(Object value, @PolyDet EqualityMode equalityMode) {
     if (value == null) {
       throw new IllegalArgumentException("value cannot be null");
     }
@@ -109,19 +102,9 @@
   }
 
   @Override
-<<<<<<< HEAD
   @SuppressWarnings(
       "determinism:nondeterministic.tostring") // underlying value toString is deterministic: this toString call is @Det; value is a primitive or String (see comment on field)
   public String toCodeString(@Det PrimValue this) {
-
-    StringBuilder b = new StringBuilder();
-    b.append(Globals.lineSep);
-    b.append("// Regression assertion (captures the current behavior of the code)")
-        .append(Globals.lineSep);
-
-=======
-  public String toCodeString() {
->>>>>>> a621aac9
     // ValueExpression represents the value of a variable.
     // We special-case printing for this type of expression,
     // to improve readability.
