package randoop.contract;

import java.util.Arrays;
import java.util.Collection;
import org.checkerframework.checker.determinism.qual.Det;
import org.checkerframework.checker.determinism.qual.PolyDet;
import randoop.Globals;
import randoop.types.JavaTypes;
import randoop.types.TypeTuple;

/** The contract: {@code c.toArray().length == c.size()} for all Collections c. */
public final class SizeToArrayLength extends ObjectContract {
  private static final @Det SizeToArrayLength instance = new SizeToArrayLength();

  private SizeToArrayLength() {}

  public static @Det SizeToArrayLength getInstance() {
    return instance;
  }

  @Override
  public boolean evaluate(Object... objects) {
    assert objects != null && objects.length == 1;
    Object o = objects[0];
    if (o instanceof Collection) {
<<<<<<< HEAD
      @SuppressWarnings("determinism:invariant.cast.unsafe")    // casting here doesn't change the determinism type
      @PolyDet("up") Collection<? extends @PolyDet("up") Object> c = (Collection<? extends @PolyDet("up") Object>) o;
=======
      @SuppressWarnings("determinism:invariant.cast.unsafe")
      @PolyDet("up") Collection<? extends @PolyDet("up") Object> c =
          (Collection<? extends @PolyDet("up") Object>) o;
>>>>>>> b7fe7c40
      assert c != null;
      return c.size() == c.toArray().length;
    }
    return true;
  }

  @Override
  public int getArity() {
    return 1;
  }

  /** The arguments to which this contract can be applied. */
  static TypeTuple inputTypes = new TypeTuple(Arrays.asList(JavaTypes.COLLECTION_TYPE));

  @Override
  public @Det TypeTuple getInputTypes() {
    return inputTypes;
  }

  @Override
  public String toCommentString(@Det SizeToArrayLength this) {
    return "x0.toArray().length == x0.size()";
  }

  @Override
  public String get_observer_str() {
    return "SizeToArrayLength";
  }

  @Override
  public String toCodeString(@Det SizeToArrayLength this) {
    StringBuilder b = new StringBuilder();
    b.append(Globals.lineSep);
    b.append("// Checks the contract: ");
    b.append(" " + toCommentString() + Globals.lineSep);
    b.append("org.junit.Assert.assertTrue(");
    b.append("\"Contract failed: " + toCommentString() + "\", ");
    b.append("x0.toArray().length == x0.size()");
    b.append(");");
    return b.toString();
  }
}<|MERGE_RESOLUTION|>--- conflicted
+++ resolved
@@ -23,14 +23,8 @@
     assert objects != null && objects.length == 1;
     Object o = objects[0];
     if (o instanceof Collection) {
-<<<<<<< HEAD
       @SuppressWarnings("determinism:invariant.cast.unsafe")    // casting here doesn't change the determinism type
       @PolyDet("up") Collection<? extends @PolyDet("up") Object> c = (Collection<? extends @PolyDet("up") Object>) o;
-=======
-      @SuppressWarnings("determinism:invariant.cast.unsafe")
-      @PolyDet("up") Collection<? extends @PolyDet("up") Object> c =
-          (Collection<? extends @PolyDet("up") Object>) o;
->>>>>>> b7fe7c40
       assert c != null;
       return c.size() == c.toArray().length;
     }
