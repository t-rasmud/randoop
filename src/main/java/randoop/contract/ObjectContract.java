package randoop.contract;

// NOTE: This is a publicized user extension point. If you add any
// methods, document them well and update the Randoop manual.

import org.checkerframework.checker.determinism.qual.Det;
import org.checkerframework.checker.determinism.qual.NonDet;
import org.checkerframework.checker.determinism.qual.PolyDet;
import randoop.ExceptionalExecution;
import randoop.ExecutionOutcome;
import randoop.NormalExecution;
import randoop.NotExecuted;
import randoop.main.ExceptionBehaviorClassifier;
import randoop.main.GenInputsAbstract.BehaviorType;
import randoop.main.RandoopBug;
import randoop.sequence.ExecutableSequence;
import randoop.sequence.Variable;
import randoop.test.Check;
import randoop.test.InvalidExceptionCheck;
import randoop.test.ObjectCheck;
import randoop.types.TypeTuple;
import randoop.util.Log;
import randoop.util.TimeoutExceededException;

/**
 * An object contract represents a property that must hold of any object of a given class. It is
 * used as part of the oracle (assertion) for a unit test: the oracle expects that every object
 * contract holds. Any sequence of method calls that leads to a failing contract is outputted by
 * Randoop as an error-revealing test case.
 *
 * <p>Implementing classes provide two key pieces functionality:
 *
 * <ul>
 *   <li>A method {@link #evaluate}{@code (Object... objects)} that determines if the given
 *       object(s) satisfy the property.
 *   <li>A method {@link #toCodeString}{@code ()} that emits Java code that can be inserted into a
 *       unit test to check for the given property.
 * </ul>
 *
 * <p>See the various implementing classes for examples (for an example, see {@link
 * EqualsReflexive}).
 */
public abstract class ObjectContract {

  /**
   * The number of values that this contract is over.
   *
   * @return the number of arguments to the contract
   */
  public abstract int getArity();

  /**
   * Returns the input types for this contract.
   *
   * @return the input types for this contract
   */
  public abstract @Det TypeTuple getInputTypes(@Det ObjectContract this);

  /**
   * Evaluates the contract on the given values. Returns {@code false} if the contract was violated.
   * Returns {@code true} if the contract was satisfied or was not applicable.
   *
   * <p>When calling this method during execution of a test, Randoop guarantees that {@code objects}
   * does not contain any {@code null} objects, and that {@code objects.length == getArity()}.
   *
   * @param objects the actual parameters to this contract
   * @return false if the contract is violated, true otherwise
   * @throws Throwable if an exception is thrown in evaluation
   */
  public abstract @PolyDet("up") boolean evaluate(Object... objects) throws Throwable;

  /**
   * A string that will be inserted as a comment in the test before the code corresponding to this
   * contract. Occurrences of variables x0, x1, x2, etc. in the string will be replaced by actual
   * values.
   *
   * @return the comment string representation of this contract
   */
  public abstract @Det String toCommentString(@Det ObjectContract this);

  /**
   * A string that can be used as Java source code and will result in the expression being
   * evaluated.
   *
   * <p>The string should be formatted as follows: the N-th object that participates in the contract
   * check should be referred to as "xN" (for N one of 0, ... , 9). For example, if the expression
   * of arity 2 represents a call of the equals method between two objects, the comment should be
   * something like "x0.equals(x1)".
   *
   * @return the code string representation of this contract; must be non-null
   */
  public abstract String toCodeString(@Det ObjectContract this);

  // TODO: how is this different than toString, in terms of contract and in
  // terms of intended use?
  /**
   * Returns a string describing the observer.
   *
   * @return a string description of the contract
   */
  public abstract String get_observer_str();

  /**
   * Checks a contract on a particular array of values.
   *
   * @param eseq the executable sequence that is the source of values for checking contracts
   * @param values the input values
   * @return a {@link ObjectCheck} if the contract fails, an {@link InvalidExceptionCheck} if the
   *     contract throws an exception indicating that the sequence is invalid, null otherwise
   */
  @SuppressWarnings("determinism:nondeterministic.tostring")    // this toString call is probably @PolyDet
  public final Check checkContract(@Det ObjectContract this, @Det ExecutableSequence eseq, @Det Object @Det[] values) {

    @Det ExecutionOutcome outcome = ObjectContractUtils.execute(this, values);

    if (Log.isLoggingOn()) {
      // Commented out because it makes the logs too big.  Uncomment when debugging this code.
      // Log.logPrintf("Executed contract %s%n", this.getClass());
      // Log.logPrintf("  values (length %d) =%n", values.length);
      // for (Object value : values) {
      //   Log.logPrintf(
      //       "  %s @%s%n", toStringHandleExceptions(value), System.identityHashCode(value));
      // }
      // Log.logPrintf("  Contract outcome = %s%n", outcome);
    }

    if (outcome instanceof NormalExecution) {
      boolean result = ((Boolean) ((NormalExecution) outcome).getRuntimeValue()).booleanValue();
      if (result) {
        return null;
      } else {
        return failedContract(eseq, values);
      }
    } else if (outcome instanceof ExceptionalExecution) {
      Throwable e = ((ExceptionalExecution) outcome).getException();
      Log.logPrintf(
          "checkContract(): Contract %s threw exception of class %s with message %s%n",
          this, e.getClass(), e.getMessage());
      if (e instanceof RandoopBug) {
        throw (RandoopBug) e;
      }
      if (e instanceof TimeoutExceededException) {
        // The index and name won't get used, but set them anyway.
        return new InvalidExceptionCheck(e, eseq.size() - 1, e.getClass().getName());
      }

      @Det BehaviorType eseqBehavior = ExceptionBehaviorClassifier.classify(e, eseq);
      Log.logPrintf("  ExceptionBehaviorClassifier.classify(e, eseq) => %s%n", eseqBehavior);

      if (eseqBehavior == BehaviorType.EXPECTED) {
        eseqBehavior = BehaviorType.INVALID;
      }

      switch (eseqBehavior) {
        case ERROR:
          return failedContract(eseq, values);
        case EXPECTED:
          // ***** I'm not really sure what this should return. *****

          // The goal is to make the expected behavior of the contract check be a thrown exception.
          // (That's somewhat weird behavior!  Do I want to even support it?)
          // In general a contract should not throw an exception, but the contract might call a
          // method that throws an exception; for example, the method might throw
          // NullPointerException or ConcurrentModificationException.

          // This is wrong:  it attaches an expected exeption to the method call that
          // created the object, not to the contract check that comes afterward.
          // return new ExpectedExceptionCheck(
          //     e, eseq.size(), ExpectedExceptionCheckGen.getCatchClassName(e.getClass()));

          // Possible solutions:
          //  * Create a new type of ObjectCheck with an expected exception.
          //  * Don't support the weird use case, and treat this like INVALID instead.
          //    For now, do this.

          throw new Error("unreachable (for now)");

        case INVALID:
          // The index and name won't get used, but set them anyway.
          return new InvalidExceptionCheck(e, eseq.size() - 1, e.getClass().getName());
        default:
          throw new Error("unreachable");
      }

    } else {
      assert outcome instanceof NotExecuted;
      throw new RandoopBug("Contract " + this + " failed to execute during evaluation");
    }
  }

  /**
   * Return an ObjectCheck indicating that a contract failed.
   *
   * @param eseq the sequence for which a contract failed
   * @param values the input values
   * @return an ObjectCheck indicating that a contract failed
   */
<<<<<<< HEAD
  @SuppressWarnings({"determinism:method.invocation.invalid", "determinism:invalid.array.assignment"})    // method parameters can't be @OrderNonDet so @PolyDet("up") is the same as @PolyDet, iterating over @PolyDet array to create another
  ObjectCheck failedContract(ExecutableSequence eseq, @PolyDet("use") Object @PolyDet[] values) {
    @PolyDet("use") Variable @PolyDet[] varArray = new @PolyDet("use") Variable @PolyDet[values.length];
=======
  @SuppressWarnings("determinism:method.invocation.invalid")
  ObjectCheck failedContract(ExecutableSequence eseq, @PolyDet("use") Object @PolyDet [] values) {
    @PolyDet("use") Variable @PolyDet [] varArray = new @PolyDet("use") Variable @PolyDet [values.length];
>>>>>>> b7fe7c40
    for (int i = 0; i < varArray.length; i++) {
      varArray[i] = eseq.getVariable(values[i]);
      // Note: the following alternative to the above line slightly improves coverage
      // varArray[i] = Randomness.randomMember(eseq.getVariables(values[i]));

      //   Log.logPrintf(
      //       "values[%d] = %s @%s%n",
      //       i, toStringHandleExceptions(values[i]), System.identityHashCode(values[i]));
      //   Log.logPrintf("  candidate variables = %s%n", variables);
      //   Log.logPrintf(
      //       "  varArray[%d] = %s @%s%n", i, varArray[i], System.identityHashCode(varArray[i]));
    }

    return new ObjectCheck(this, varArray);
  }

  // The toString() of class Buggy throws an exception.
  static @NonDet String toStringHandleExceptions(Object o) {
    try {
      return o.toString();
    } catch (Throwable t) {
      return "of " + o.getClass() + " with identityHashCode=@" + System.identityHashCode(o);
    }
  }
}<|MERGE_RESOLUTION|>--- conflicted
+++ resolved
@@ -195,15 +195,9 @@
    * @param values the input values
    * @return an ObjectCheck indicating that a contract failed
    */
-<<<<<<< HEAD
   @SuppressWarnings({"determinism:method.invocation.invalid", "determinism:invalid.array.assignment"})    // method parameters can't be @OrderNonDet so @PolyDet("up") is the same as @PolyDet, iterating over @PolyDet array to create another
   ObjectCheck failedContract(ExecutableSequence eseq, @PolyDet("use") Object @PolyDet[] values) {
     @PolyDet("use") Variable @PolyDet[] varArray = new @PolyDet("use") Variable @PolyDet[values.length];
-=======
-  @SuppressWarnings("determinism:method.invocation.invalid")
-  ObjectCheck failedContract(ExecutableSequence eseq, @PolyDet("use") Object @PolyDet [] values) {
-    @PolyDet("use") Variable @PolyDet [] varArray = new @PolyDet("use") Variable @PolyDet [values.length];
->>>>>>> b7fe7c40
     for (int i = 0; i < varArray.length; i++) {
       varArray[i] = eseq.getVariable(values[i]);
       // Note: the following alternative to the above line slightly improves coverage
