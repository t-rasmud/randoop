package randoop.contract;

import java.lang.reflect.Executable;
import java.util.Arrays;
import java.util.Objects;
<<<<<<< HEAD
import org.checkerframework.checker.determinism.qual.Det;
import org.checkerframework.checker.determinism.qual.NonDet;
import org.checkerframework.checker.determinism.qual.PolyDet;
import randoop.Globals;
=======
>>>>>>> a621aac9
import randoop.main.RandoopBug;
import randoop.operation.CallableOperation;
import randoop.operation.TypedOperation;
import randoop.sequence.Value;
import randoop.types.JavaTypes;
import randoop.types.Type;
import randoop.types.TypeTuple;
import randoop.util.Log;

/**
 * A check recording the value that an observer method returned during execution, e.g. a check
 * recording that a collection's {@code size()} method returned {@code 3}.
 *
 * <p>ObserverEqValue checks are not checks that must hold of all objects of a given class (unlike a
 * check like {@link EqualsReflexive}, which must hold for any objects, no matter its execution
 * context).
 */
public final class ObserverEqValue extends ObjectContract {

  /** The observer method. */
  public TypedOperation observer;

  /** The run-time result of calling the observer: a primitive value or String. */
  public Object value;

  @Override
  public boolean equals(Object o) {
    if (o == this) {
      return true;
    }
    if (!(o instanceof ObserverEqValue)) {
      return false;
    }
    ObserverEqValue other = (ObserverEqValue) o;
    return observer.equals(other.observer) && Objects.equals(value, other.value);
  }

  @Override
  public @NonDet int hashCode() {
    return Objects.hash(observer, value);
  }

<<<<<<< HEAD
  @SuppressWarnings("determinism:nondeterministic.tostring") // underlying value toString is deterministic: value is a primitive or String (see comment on field)
  public ObserverEqValue(@PolyDet TypedOperation observer, Object value) {
    assert observer.isMethodCall() : "Observer must be MethodCall, got " + observer;
=======
  /**
   * Create a new ObserverEqValue.
   *
   * @param observer the observer method
   * @param value the run-time result of calling the observer: a primitive value or String
   */
  public ObserverEqValue(TypedOperation observer, Object value) {
    assert observer.isMethodCall() || observer.isConstructorCall()
        : "Observer must be MethodCall or ConstructorCall, got " + observer;
>>>>>>> a621aac9
    this.observer = observer;
    this.value = value;
    if (!isLiteralValue(value)) {
      throw new RandoopBug(
          String.format(
              "Cannot represent %s as a literal; observer = %s",
              Log.toStringAndClass(value), observer));
    }
  }

  /**
   * Returns true if the argument can be written as a literal in Java source code.
   *
   * @param value the value to be tested
   * @return true if the argument can be written as a literal in Java source code
   */
  public static boolean isLiteralValue(@Det Object value) {
    if (value == null) {
      return true;
    }
    Class<?> cls = value.getClass();
    if (cls == Class.class || cls == String.class || cls.isEnum()) {
      return true;
    }
    Type type = Type.forClass(cls);
    if (type.isBoxedPrimitive()) {
      return true;
    }
    return false;
  }

  @Override
  @SuppressWarnings(
      "determinism:nondeterministic.tostring") // underlying value toString is deterministic: value is a primitive or String (see comment on field)
  public String toCodeString(@Det ObserverEqValue this) {
    StringBuilder b = new StringBuilder();

    // It might be nicer to call TypedOperation.getOperation().appendCode(...) to obtain the printed
    // representation, but this works for this simple case.
    String call;
    {
      @Det CallableOperation operation = observer.getOperation();
      String methodname = operation.getName();
      if (operation.isStatic()) {
        Executable m = (Executable) operation.getReflectionObject();
        String theClass = m.getDeclaringClass().getName();
        call = String.format("%s.%s(x0)", theClass, methodname);
      } else {
        call = String.format("x0.%s()", methodname);
      }
    }

    if (value == null) {
      b.append(String.format("org.junit.Assert.assertNull(\"%s == null\", %s);", call, call));
    } else if (observer.getOutputType().runtimeClassIs(boolean.class)) {
      assert value.equals(true) || value.equals(false);
      if (value.equals(true)) {
        b.append(String.format("org.junit.Assert.assertTrue(%s);", call));
      } else {
        b.append(String.format("org.junit.Assert.assertFalse(%s);", call));
      }
    } else if (observer.getOutputType().isPrimitive()
        && !value.equals(Double.NaN)
        && !value.equals(Float.NaN)) {
      b.append(
          String.format("org.junit.Assert.assertEquals(%s, %s);", call, Value.toCodeString(value)));
    } else { // string
      // System.out.printf("value = %s - %s%n", value, value.getClass());
      b.append(
          String.format("org.junit.Assert.assertEquals(%s, %s);", call, Value.toCodeString(value)));
    }
    return b.toString();
  }

  @Override
  public boolean evaluate(Object... objects) throws Throwable {
    assert objects.length == 0;
    throw new RuntimeException("not implemented.");
  }

  @Override
  public int getArity() {
    return 1;
  }

  /** The arguments to which this contract can be applied. */
  static TypeTuple inputTypes = new TypeTuple(Arrays.asList(JavaTypes.OBJECT_TYPE));

  @Override
  public @Det TypeTuple getInputTypes() {
    return inputTypes;
  }

  @Override
  public String toCommentString(@Det ObserverEqValue this) {
    return toCodeString();
  }

  @Override
  @SuppressWarnings(
      "determinism:override.receiver.invalid") // forced overriding: Other classes that override get_observer_Str()
  // take @PolyDet parameter the super class. This
  // method requires @Det
  public String get_observer_str(@Det ObserverEqValue this) {
    return observer.toString();
  }

  @Override
  public String toString() {
    return String.format(
        "<ObserverEqValue %s, value = '%s'", observer, Log.toStringAndClass(value));
  }
}<|MERGE_RESOLUTION|>--- conflicted
+++ resolved
@@ -3,13 +3,9 @@
 import java.lang.reflect.Executable;
 import java.util.Arrays;
 import java.util.Objects;
-<<<<<<< HEAD
 import org.checkerframework.checker.determinism.qual.Det;
 import org.checkerframework.checker.determinism.qual.NonDet;
 import org.checkerframework.checker.determinism.qual.PolyDet;
-import randoop.Globals;
-=======
->>>>>>> a621aac9
 import randoop.main.RandoopBug;
 import randoop.operation.CallableOperation;
 import randoop.operation.TypedOperation;
@@ -52,21 +48,16 @@
     return Objects.hash(observer, value);
   }
 
-<<<<<<< HEAD
-  @SuppressWarnings("determinism:nondeterministic.tostring") // underlying value toString is deterministic: value is a primitive or String (see comment on field)
-  public ObserverEqValue(@PolyDet TypedOperation observer, Object value) {
-    assert observer.isMethodCall() : "Observer must be MethodCall, got " + observer;
-=======
   /**
    * Create a new ObserverEqValue.
    *
    * @param observer the observer method
    * @param value the run-time result of calling the observer: a primitive value or String
    */
-  public ObserverEqValue(TypedOperation observer, Object value) {
+  @SuppressWarnings("determinism:nondeterministic.tostring") // underlying value toString is deterministic: value is a primitive or String (see comment on field)
+  public ObserverEqValue(@PolyDet TypedOperation observer, Object value) {
     assert observer.isMethodCall() || observer.isConstructorCall()
         : "Observer must be MethodCall or ConstructorCall, got " + observer;
->>>>>>> a621aac9
     this.observer = observer;
     this.value = value;
     if (!isLiteralValue(value)) {
