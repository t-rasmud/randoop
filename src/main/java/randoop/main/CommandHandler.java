package randoop.main;

import java.io.PrintStream;
import java.util.ArrayList;
import java.util.List;
import org.checkerframework.checker.determinism.qual.Det;
import org.checkerframework.framework.qual.DefaultQualifier;
import org.plumelib.options.Options;
import randoop.Globals;
import randoop.util.Util;

/**
 * A command is the first argument given to Randoop. A command handler handles one command. It also
 * takes care of printing the command's documentation.
 */
@DefaultQualifier(Det.class)
public abstract class CommandHandler {

  public String fcommand;
  public String fpitch;
  public String fcommandGrammar;
  public String fwhere;
  public String fsummary;
  public List<String> fnotes;
  public String finput;
  public String foutput;
  public String fexample;
  public Options foptions;

  /**
   * No arguments should be null.
   *
   * @param command the name of the command
   * @param pitch the description of the command
   * @param commandGrammar the usage of the command
   * @param where the where
   * @param summary the summary of the command
   * @param notes the notes for the command
   * @param input the input
   * @param output the output
   * @param example the usage example
   * @param options the command line arguments
   */
<<<<<<< HEAD
  public @Det CommandHandler(
=======
  protected CommandHandler(
>>>>>>> a621aac9
      String command,
      String pitch,
      String commandGrammar,
      String where,
      String summary,
      List<String> notes,
      String input,
      String output,
      String example,
      Options options) {

    if ((command == null)) {
      throw new IllegalArgumentException("command cannot be null.");
    }

    this.fcommand = command;
    this.fpitch = pitch == null ? "undocumented" : pitch;
    this.fcommandGrammar = commandGrammar == null ? "undocumented" : commandGrammar;
    this.fwhere = where == null ? "undocumented" : where;
    this.fsummary = summary == null ? "undocumented" : summary;
    this.fnotes = notes == null ? new ArrayList<String>() : notes;
    this.finput = input == null ? "undocumented" : input;
    this.foutput = output == null ? "undocumented" : output;
    this.fexample = example == null ? "undocumented" : example;
    this.foptions = options;
  }

  public final boolean handles(@Det CommandHandler this, String command) {
    return command != null && command.toUpperCase().equals(fcommand.toUpperCase());
  }

  public abstract boolean handle(@Det CommandHandler this, @Det String @Det [] args);

  /**
   * Prints out formatted text in (google code) Wiki format.
   *
   * @param out the output stream for printing html formatted usage
   */
  public final void printHTML(@Det CommandHandler this, PrintStream out) {

    out.println("=== " + fcommand + " ===");

    if (!fcommandGrammar.trim().equals("")) {
      out.println("*Usage:*");
      out.println();
      out.println("{{{");
      out.println("java randoop.main.Main " + fcommandGrammar);
      out.println("}}}");
      out.println();
    }
    if (!fwhere.trim().equals("")) {
      out.println("_Where_:");
      out.println();
      out.println(fwhere);
      out.println();
    }
    if (!fsummary.trim().equals("")) {
      out.println("*Summary:*");
      out.println();
      out.println(fsummary);
      out.println();
    }
    if (!finput.trim().equals("")) {
      out.println("*Input:*");
      out.println();
      out.println(finput);
      out.println();
    }
    if (!foutput.trim().equals("")) {
      out.println("*Output:*");
      out.println();
      out.println(foutput);
      out.println();
    }
    if (!fexample.trim().equals("")) {
      out.println("*Example use:*");
      out.println("{{{");
      out.println(fexample);
      out.println("}}}");
      out.println();
    }
    if (fnotes != null && !fnotes.isEmpty()) {
      out.println("*Notes:*");
      out.println();
      for (String note : fnotes) {
        out.println("  * " + note);
      }
    }
  }

  public final void usageMessage(@Det CommandHandler this, PrintStream out) {

    out.println();

    if (!fcommand.trim().equals("")) {
      out.print(
          Util.hangingParagraph("COMMAND: " + fcommand, Globals.COLWIDTH, Globals.INDENTWIDTH));
    }
    out.println();
    if (!fcommandGrammar.trim().equals("")) {
      out.print(
          Util.hangingParagraph(
              "Usage: " + fcommandGrammar, Globals.COLWIDTH, Globals.INDENTWIDTH));
    }
    out.println();
    if (!fwhere.trim().equals("")) {
      out.print(Util.hangingParagraph("Where: " + fwhere, Globals.COLWIDTH, Globals.INDENTWIDTH));
    }
    out.println();
    if (!fsummary.trim().equals("")) {
      out.print(
          Util.hangingParagraph("Summary: " + fsummary, Globals.COLWIDTH, Globals.INDENTWIDTH));
    }
    out.println();
    if (!finput.trim().equals("")) {
      out.print(Util.hangingParagraph("Input: " + finput, Globals.COLWIDTH, Globals.INDENTWIDTH));
    }
    out.println();
    if (!foutput.trim().equals("")) {
      out.print(Util.hangingParagraph("Output: " + foutput, Globals.COLWIDTH, Globals.INDENTWIDTH));
    }
    out.println();
    if (!fexample.trim().equals("")) {
      out.print(
          Util.hangingParagraph("Example: " + fexample, Globals.COLWIDTH, Globals.INDENTWIDTH));
    }
    out.println();
    if (fnotes != null && !fnotes.isEmpty()) {
      out.println("Notes:");
      out.println();
      for (int i = 0; i < fnotes.size(); i++) {
        String note = fnotes.get(i);
        out.println(
            Util.hangingParagraph(
                Integer.toString(i + 1) + ". " + note, Globals.COLWIDTH, Globals.INDENTWIDTH));
      }
    }
    out.println();
    if (foptions != null) {
      out.println("OPTIONS:");
      out.println();
      out.println(foptions.usage(false));
    }
  }
}<|MERGE_RESOLUTION|>--- conflicted
+++ resolved
@@ -41,11 +41,7 @@
    * @param example the usage example
    * @param options the command line arguments
    */
-<<<<<<< HEAD
-  public @Det CommandHandler(
-=======
-  protected CommandHandler(
->>>>>>> a621aac9
+  protected @Det CommandHandler(
       String command,
       String pitch,
       String commandGrammar,
