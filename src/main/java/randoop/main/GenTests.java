--- conflicted
+++ resolved
@@ -256,12 +256,7 @@
         GenInputsAbstract.getClassNamesFromFile(require_covered_classes);
 
     // Get names of fields to be omitted
-<<<<<<< HEAD
-    Set<@Det String> omitFields =
-        GenInputsAbstract.getStringSetFromFile(omit_field_list, "field list");
-=======
-    Set<String> omitFields = GenInputsAbstract.getStringSetFromFile(omit_field_file, "fields");
->>>>>>> a621aac9
+    Set<@Det String> omitFields = GenInputsAbstract.getStringSetFromFile(omit_field_file, "fields");
     omitFields.addAll(omit_field);
     // Temporary, for backward compatibility
     omitFields.addAll(GenInputsAbstract.getStringSetFromFile(omit_field_list, "fields"));
@@ -279,19 +274,8 @@
     }
 
     if (!GenInputsAbstract.dont_omit_replaced_methods) {
-      omit_methods.addAll(createPatternsFromSignatures(MethodReplacements.getSignatureList()));
-    }
-<<<<<<< HEAD
-    if (!GenInputsAbstract.omitmethods_no_defaults) {
-      String omDefaultsFileName = "/omitmethods-defaults.txt";
-      @Det Class<@Det GenTests> tmp = GenTests.class;
-      InputStream inputStream = tmp.getResourceAsStream(omDefaultsFileName);
-      omitmethods.addAll(readOmitMethods(inputStream, omDefaultsFileName));
-=======
-    if (!GenInputsAbstract.omit_methods_no_defaults) {
       omit_methods.addAll(readPatternsFromResource("/omitmethods-defaults.txt"));
       omit_methods.addAll(readPatternsFromResource("/JDK-nondet-methods.txt"));
->>>>>>> a621aac9
     }
 
     String omitClassesDefaultsFileName = "/omit-classes-defaults.txt";
@@ -627,20 +611,10 @@
   public static MultiMap<Type, TypedClassOperation> readSideEffectFreeMethods() {
     MultiMap<Type, TypedClassOperation> sideEffectFreeJDKMethods;
     String sefDefaultsFileName = "/JDK-sef-methods.txt";
-<<<<<<< HEAD
-    try {
       @Det Class<@Det GenTests> tmp = GenTests.class;
-      InputStream inputStream = tmp.getResourceAsStream(sefDefaultsFileName);
-      sideEffectFreeJDKMethods = OperationModel.readOperations(inputStream, sefDefaultsFileName);
-    } catch (RandoopUsageError e) {
-      throw new RandoopBug(
-          String.format("Incorrectly formatted method in file %s: %s%n", sefDefaultsFileName, e));
-    }
-=======
-    InputStream inputStream = GenTests.class.getResourceAsStream(sefDefaultsFileName);
+    InputStream inputStream = tmp.getResourceAsStream(sefDefaultsFileName);
     sideEffectFreeJDKMethods =
         OperationModel.readOperations(inputStream, sefDefaultsFileName, true);
->>>>>>> a621aac9
 
     MultiMap<Type, TypedClassOperation> sideEffectFreeUserMethods;
     try {
@@ -788,7 +762,7 @@
       // the final call.
       // 1. Count up calls in the main sequence of calls.
       for (@NonDet TypedClassOperation to : ops) {
-        @SuppressWarnings("determinism") // process is order insensitive
+        @SuppressWarnings({"determinism", "UnusedVariable"}) // process is order insensitive
         int ignore =
             numSequencesUsedIn.merge(
                 to, 1, Integer::sum); // increment value associated with key `to`
@@ -832,11 +806,7 @@
    * @return a version of classpath with relative paths replaced by absolute paths
    */
   private String convertClasspathToAbsolute(String classpath) {
-<<<<<<< HEAD
-    @Det String[] relpaths = classpath.split(java.io.File.pathSeparator);
-=======
-    String[] relpaths = classpath.split(File.pathSeparator);
->>>>>>> a621aac9
+    @Det String[] relpaths = classpath.split(File.pathSeparator);
     int length = relpaths.length;
     @Det String[] abspaths = new String[length];
     for (int i = 0; i < length; i++) {
@@ -1045,41 +1015,6 @@
       }
     }
     return result;
-  }
-
-  /**
-   * Creates a list of signature strings (see {@link RawSignature#toString()} to a list of {@code
-   * Pattern}.
-   *
-   * @param signatures the list of signature strings
-   * @return the list of patterns for the signature strings
-   */
-  private List<Pattern> createPatternsFromSignatures(@Det List<String> signatures) {
-    List<Pattern> patterns = new ArrayList<>();
-    for (String signatureString : signatures) {
-      patterns.add(signatureToPattern(signatureString));
-    }
-    return patterns;
-  }
-
-  /**
-   * Converts a signature string (see {@link RawSignature#toString()} to a {@code Pattern} that
-   * matches that string.
-   *
-   * @param signatureString the string representation of a signature
-   * @return the pattern to match {@code signatureString}
-   */
-  private Pattern signatureToPattern(String signatureString) {
-    String patternString =
-        signatureString
-            .replaceAll(" ", "")
-            .replaceAll("\\.", "\\\\.")
-            .replaceAll("\\(", "\\\\(")
-            .replaceAll("\\)", "\\\\)")
-            .replaceAll("\\$", "\\\\$")
-            .replaceAll("\\[", "\\\\[")
-            .replaceAll("\\]", "\\\\]");
-    return Pattern.compile(patternString);
   }
 
   /**
