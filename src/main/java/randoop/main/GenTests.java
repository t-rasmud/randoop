--- conflicted
+++ resolved
@@ -552,8 +552,7 @@
     }
 
     if (!GenInputsAbstract.noprogressdisplay) {
-<<<<<<< HEAD
-      System.out.printf("%nInvalid tests generated: %d", explorer.invalidSequenceCount);
+      System.out.printf("%nInvalid tests generated: %d%n", explorer.invalidSequenceCount);
       System.out.printf("%nCondition Transitions:%n");
     }
 
@@ -565,9 +564,6 @@
         System.out.printf("Error: unable to open transition-table file");
         System.exit(1);
       }
-=======
-      System.out.printf("%nInvalid tests generated: %d%n", explorer.invalidSequenceCount);
->>>>>>> 909edf49
     }
 
     return true;
