--- conflicted
+++ resolved
@@ -10,9 +10,7 @@
 import java.io.FileOutputStream;
 import java.io.FileWriter;
 import java.io.IOException;
-<<<<<<< HEAD
 import java.io.PrintStream;
-=======
 import java.net.URI;
 import java.net.URISyntaxException;
 import java.nio.file.DirectoryStream;
@@ -21,7 +19,6 @@
 import java.nio.file.Files;
 import java.nio.file.Path;
 import java.nio.file.Paths;
->>>>>>> dea41ce0
 import java.util.ArrayList;
 import java.util.Arrays;
 import java.util.Collection;
@@ -46,10 +43,7 @@
 import randoop.MultiVisitor;
 import randoop.condition.RandoopConditionError;
 import randoop.condition.SpecificationCollection;
-<<<<<<< HEAD
-=======
 import randoop.execution.TestEnvironment;
->>>>>>> dea41ce0
 import randoop.generation.AbstractGenerator;
 import randoop.generation.ComponentManager;
 import randoop.generation.ForwardGenerator;
@@ -280,18 +274,6 @@
       System.exit(1);
     }
 
-    /*
-     * Setup pre/post/throws-conditions for operations.
-     * Currently only uses Toradocu generated conditions.
-     */
-    SpecificationCollection operationConditions = null;
-    try {
-      operationConditions = SpecificationCollection.create(GenInputsAbstract.specifications);
-    } catch (RandoopConditionError e) {
-      System.out.println("Error when reading conditions: " + e.getMessage());
-      System.exit(1);
-    }
-
     OperationModel operationModel = null;
     try {
       operationModel =
@@ -305,11 +287,7 @@
               classNameErrorHandler,
               GenInputsAbstract.literals_file,
               operationConditions);
-<<<<<<< HEAD
-    } catch (OperationParseException e) {
-=======
     } catch (SignatureParseException e) {
->>>>>>> dea41ce0
       System.out.printf("%nError: parse exception thrown %s%n", e);
       System.out.println("Exiting Randoop.");
       System.exit(1);
@@ -340,15 +318,6 @@
       System.exit(1);
     } catch (RandoopConditionError e) {
       System.out.printf("Error: %s%n", e.getMessage());
-<<<<<<< HEAD
-      System.exit(1);
-    }
-    assert operationModel != null;
-
-    if (!operationModel.hasClasses()) {
-      System.out.println("No classes to test");
-=======
->>>>>>> dea41ce0
       System.exit(1);
     }
     assert operationModel != null;
@@ -427,18 +396,12 @@
      */
     AbstractGenerator explorer =
         new ForwardGenerator(
-<<<<<<< HEAD
             operations,
             observers,
-            timelimit * 1000,
-            inputlimit,
-            outputlimit,
+            new GenInputsAbstract.Limits(),
             componentMgr,
             listenerMgr,
             transitionLog);
-=======
-            operations, observers, new GenInputsAbstract.Limits(), componentMgr, listenerMgr);
->>>>>>> dea41ce0
 
     /*
      * Create the test check generator for the contracts and observers
@@ -538,22 +501,10 @@
     } catch (RandoopInstantiationError e) {
       throw new BugInRandoopException("Error instantiating operation " + e.getOpName(), e);
     } catch (RandoopGenerationError e) {
-<<<<<<< HEAD
-      System.out.printf(
-          "%nError in generation with operation: %n%s%n", e.getInstantiatedOperation());
-      System.out.printf("Operation reflection name: %s%n", e.getOperationName());
-      System.out.printf("%s%n", e.getException());
-      e.printStackTrace();
-      System.exit(1);
-    } catch (RandoopConditionError e) {
-      System.out.printf("%nError during generation: %n%s%n", e.getMessage());
-      System.exit(1);
-=======
       throw new BugInRandoopException(
           "Error in generation with operation " + e.getInstantiatedOperation(), e);
     } catch (RandoopConditionError e) {
       throw new BugInRandoopException("Error during generation: " + e.getMessage(), e);
->>>>>>> dea41ce0
     } catch (SequenceExecutionException e) {
       throw new BugInRandoopException("Error executing generated sequence", e);
     } catch (RandoopLoggingError e) {
@@ -629,8 +580,6 @@
       }
     }
 
-<<<<<<< HEAD
-=======
     if (this.sequenceCompileFailureCount > 0) {
       System.out.printf(
           "%nUncompilable sequences generated (count: %d). Please report.%n",
@@ -640,8 +589,6 @@
     // Operation history includes counts determined by getting regression sequences from explorer,
     // so dump after all done.
     explorer.getOperationHistory().outputTable();
-
->>>>>>> dea41ce0
     return true;
   }
 
