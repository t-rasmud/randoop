package randoop.types;

import java.util.ArrayList;
import java.util.List;
import java.util.Objects;
import org.checkerframework.checker.determinism.qual.Det;
import org.checkerframework.checker.determinism.qual.NonDet;
import org.checkerframework.checker.determinism.qual.PolyDet;
import org.plumelib.util.UtilPlume;

/**
 * Represents an intersection type bound on a type parameter in a class, interface, method or
 * constructor (see <a
 * href="https://docs.oracle.com/javase/specs/jls/se8/html/jls-4.html#jls-4.4">JLS section 4.4</a>).
 * Alternatively, in capture conversion, it may also represent the greatest lower bound of two upper
 * bounds ( <a href="https://docs.oracle.com/javase/specs/jls/se8/html/jls-5.html#jls-5.1.10">JLS
 * section 5.1.10</a>).
 *
 * <p>Java requires that an intersection type bound consist of class and interface types, with at
 * most one class, and if there is a class it appears in the conjunction term first. This class
 * preserves the order of the types. In a capture conversion, if both types are classes, one must be
 * a subclass of the other.
 */
class IntersectionTypeBound extends ParameterBound {

  /** the list of type bounds for the intersection bound */
  private List<@PolyDet ParameterBound> boundList;

  /**
   * Create an intersection type bound from the list of type bounds.
   *
   * @param boundList the list of type bounds
   */
  IntersectionTypeBound(@PolyDet List<@PolyDet ParameterBound> boundList) {
    if (boundList == null) {
      throw new IllegalArgumentException("bounds list may not be null");
    }

    this.boundList = boundList;
  }

  // XXX could be relaxed: only require that the first argument be first, if it is a class (rest can
  // be reordered)
  @Override
  public boolean equals(Object obj) {
    if (this == obj) {
      return true;
    }
    if (!(obj instanceof IntersectionTypeBound)) {
      return false;
    }
    IntersectionTypeBound b = (IntersectionTypeBound) obj;
    @PolyDet boolean tmp = this.boundList.equals(b.boundList);
    return tmp;
  }

  @Override
  public @NonDet int hashCode() {
    return Objects.hash(boundList);
  }

  @Override
  public String toString() {
<<<<<<< HEAD
    @PolyDet String tmp = UtilPlume.join(boundList, " & ");
    return tmp;
=======
    return UtilPlume.join(" & ", boundList);
>>>>>>> a621aac9
  }

  /**
   * {@inheritDoc}
   *
   * @return this bound with the substitution applied to all member bounds
   */
  @Override
  public @Det IntersectionTypeBound substitute(
      @Det IntersectionTypeBound this, @Det Substitution substitution) {
    List<ParameterBound> bounds = new ArrayList<>();
    for (ParameterBound bound : this.boundList) {
      bounds.add(bound.substitute(substitution));
    }
    return new IntersectionTypeBound(bounds);
  }

  /**
   * {@inheritDoc}
   *
   * @return an intersection bound with capture conversion applied to all member bounds
   */
  @Override
  public ParameterBound applyCaptureConversion(@Det IntersectionTypeBound this) {
    List<ParameterBound> convertedBoundList = new ArrayList<>();
    for (ParameterBound b : boundList) {
      convertedBoundList.add(b.applyCaptureConversion());
    }
    return new IntersectionTypeBound(convertedBoundList);
  }

  /**
   * {@inheritDoc}
   *
   * @return the list of type variables occurring in all of the type bounds of this intersection
   *     bound
   */
  @Override
  public List<@PolyDet TypeVariable> getTypeParameters() {
    @PolyDet List<@PolyDet TypeVariable> paramList = new @PolyDet ArrayList<>();
    for (ParameterBound b : boundList) {
      @SuppressWarnings("determinism") // valid rule relaxation: no unintended aliasing, so addAll can take @PolyDet
      boolean ignore = paramList.addAll(b.getTypeParameters());
    }
    return paramList;
  }

  @Override
  boolean hasWildcard() {
    for (ParameterBound b : boundList) {
      if (b.hasWildcard()) {
        return true;
      }
    }
    return false;
  }

  @Override
  public boolean hasCaptureVariable() {
    for (ParameterBound b : boundList) {
      if (b.hasCaptureVariable()) {
        return true;
      }
    }
    return false;
  }

  @Override
  public boolean isGeneric(boolean ignoreWildcards) {
    for (ParameterBound b : boundList) {
      if (b.isGeneric(ignoreWildcards)) {
        return true;
      }
    }
    return false;
  }

  /**
   * {@inheritDoc}
   *
   * <p>Specifically, this method checks that the argument type is a subtype of all of the member
   * bounds of this object.
   */
  @Override
  public boolean isLowerBound(
      @Det IntersectionTypeBound this, @Det Type otherType, @Det Substitution subst) {
    for (ParameterBound b : boundList) {
      if (!b.isLowerBound(otherType, subst)) {
        return false;
      }
    }
    return true;
  }

  /**
   * {@inheritDoc}
   *
   * <p>Determines whether all types in this bound are {@code Object}.
   */
  @Override
  public boolean isObject() {
    for (ParameterBound b : boundList) {
      if (!b.isObject()) {
        return false;
      }
    }
    return true;
  }

  /**
   * {@inheritDoc}
   *
   * <p>This method should never be tested for {@link IntersectionTypeBound}. Will fail if
   * assertions are enabled.
   *
   * @return false, always
   */
  @Override
  public boolean isSubtypeOf(@Det IntersectionTypeBound this, @Det ParameterBound boundType) {
    assert false : "intersection type bound isSubTypeOf not implemented";
    return false;
  }

  /**
   * {@inheritDoc}
   *
   * @return true if the argument type satisfies all of the bounds in this intersection type bound
   */
  @Override
  public boolean isUpperBound(
      @Det IntersectionTypeBound this, @Det Type argType, @Det Substitution subst) {
    for (ParameterBound b : boundList) {
      if (!b.isUpperBound(argType, subst)) {
        return false;
      }
    }
    return true;
  }

  /**
   * {@inheritDoc}
   *
   * @return true if the argument bound has all of the member bounds of this object as an upper
   *     bound
   */
  @Override
  boolean isUpperBound(
      @Det IntersectionTypeBound this, @Det ParameterBound bound, @Det Substitution substitution) {
    for (ParameterBound b : boundList) {
      if (!b.isUpperBound(bound, substitution)) {
        return false;
      }
    }
    return true;
  }
}<|MERGE_RESOLUTION|>--- conflicted
+++ resolved
@@ -61,12 +61,8 @@
 
   @Override
   public String toString() {
-<<<<<<< HEAD
-    @PolyDet String tmp = UtilPlume.join(boundList, " & ");
+    @PolyDet String tmp = UtilPlume.join(" & ", boundList);
     return tmp;
-=======
-    return UtilPlume.join(" & ", boundList);
->>>>>>> a621aac9
   }
 
   /**
@@ -108,7 +104,7 @@
   public List<@PolyDet TypeVariable> getTypeParameters() {
     @PolyDet List<@PolyDet TypeVariable> paramList = new @PolyDet ArrayList<>();
     for (ParameterBound b : boundList) {
-      @SuppressWarnings("determinism") // valid rule relaxation: no unintended aliasing, so addAll can take @PolyDet
+      @SuppressWarnings({"determinism", "UnusedVariable"}) // valid rule relaxation: no unintended aliasing, so addAll can take @PolyDet
       boolean ignore = paramList.addAll(b.getTypeParameters());
     }
     return paramList;
