--- conflicted
+++ resolved
@@ -42,12 +42,8 @@
    * Performs the conversion of {@code java.lang.reflect.ParameterizedType} to a {@code
    * ParameterizedType} .
    *
-<<<<<<< HEAD
    * @param parameterTable  the table of type parameters for the declaration context of this type
    * @param type  the reflective type object
-=======
-   * @param type the reflective type object
->>>>>>> 1c808bc6
    * @return an object of type {@code ParameterizedType}
    */
   public static ParameterizedType forType(
