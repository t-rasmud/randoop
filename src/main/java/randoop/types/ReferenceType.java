--- conflicted
+++ resolved
@@ -166,16 +166,8 @@
     }
     if (otherType.isVariable()) {
       TypeVariable variable = (TypeVariable) otherType;
-<<<<<<< HEAD
-      @Det List<TypeVariable> typeParameters = new ArrayList<>();
-      typeParameters.add(variable);
-      @SuppressWarnings("determinism") // forArgs takes a variable length parameter list, which the
-      // checker doesn't handle correctly
-      @Det Substitution<ReferenceType> substitution = Substitution.forArgs(typeParameters, this);
-=======
       List<TypeVariable> typeParameters = Collections.singletonList(variable);
       Substitution<ReferenceType> substitution = Substitution.forArgs(typeParameters, this);
->>>>>>> 5d5ba768
       if (variable.getLowerTypeBound().isLowerBound(this, substitution)
           && variable.getUpperTypeBound().isUpperBound(this, substitution)) {
         return substitution;
