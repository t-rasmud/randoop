package randoop.types;

import java.lang.reflect.WildcardType;

/**
 * The superclass of a class hierarchy representing Java types defined in JLS Section 4.1. This
 * class corresponds directly to <i>Type</i> defined in the JLS, which is defined by
 *
 * <pre>
 *   Type:
 *     ReferenceType
 *     PrimitiveType
 * </pre>
<<<<<<< HEAD
 * <p>
 * The subclasses of this {@link Type} class should be used to represent types in Randoop test generation
 * rather than the reflection types.
 * Using reflection, each Java type has a {@code Class<?>} object, including primitive types.
 * But, things get a little complicated for generic and parameterized types, where the {@code Class}
 * object represents the raw type of the generic class, but also carries the type parameters of the
 * generic class.
 * More information about types is available through the subinterfaces of
 * <a href="https://docs.oracle.com/javase/8/docs/api/java/lang/reflect/Type.html"><code>java.lang.reflect.Type</code></a>,
 * but working with generic and parameterized types is still awkward.
 * This is in part because the correspondence to the JLS is unclear, but also because the provided
 * methods do not implement all of the algorithms needed to work with types and type hierarchies as
 * needed in Randoop.
 * Effectively, the concrete subclasses of this class are facades for these reflective types, but
 * they are identified with the definitions in the JLS, and provide the methods needed to test for
 * assignability and test for subtypes.
 * <p>
 * {@link Type} objects
 * are constructed using the methods
 * {@link #forType(ParameterTable,java.lang.reflect.Type)},
 * {@link #forClass(Class)}, or
 * {@link #forName(String)}.
 * These methods translate the reflection types into objects of subclasses of this type.
=======
 *
 * <p>The subclasses of this {@link Type} class should be used to represent types in Randoop test
 * generation rather than the reflection types. Using reflection, each Java type has a {@code
 * Class<?>} object, including primitive types. But, things get a little complicated for generic and
 * parameterized types, where the {@code Class} object represents the raw type of the generic class,
 * but also carries the type parameters of the generic class. More information about types is
 * available through the subinterfaces of <a
 * href="https://docs.oracle.com/javase/8/docs/api/java/lang/reflect/Type.html"><code>
 * java.lang.reflect.Type</code></a>, but working with generic and parameterized types is still
 * awkward. This is in part because the correspondence to the JLS is unclear, but also because the
 * provided methods do not implement all of the algorithms needed to work with types and type
 * hierarchies as needed in Randoop. Effectively, the concrete subclasses of this class are facades
 * for these reflective types, but they are identified with the definitions in the JLS, and provide
 * the methods needed to test for assignability and test for subtypes.
 *
 * <p>{@link Type} objects are constructed using the methods {@link
 * #forType(java.lang.reflect.Type)}, {@link #forClass(Class)}, or {@link #forName(String)}. These
 * methods translate the reflection types into objects of subclasses of this type.
>>>>>>> 1c808bc6
 */
public abstract class Type implements Comparable<Type> {

  /**
   * Translates a {@code Class} into a {@link Type} object. For primitive types, creates a {@link
   * PrimitiveType} object. For reference types, delegates to {@link ReferenceType#forClass(Class)}.
   *
   * @param classType the {@code Class} object for the type
   * @return the {@code Type} object for the given reflection type
   */
  public static Type forClass(Class<?> classType) {
    if (classType.equals(void.class)) {
      return VoidType.getVoidType();
    }
    if (classType.isPrimitive()) {
      return new PrimitiveType(classType);
    }

    return ReferenceType.forClass(classType);
  }

  /**
   * Returns a {@code Type} object for the given type name in <a
   * href="http://docs.oracle.com/javase/8/docs/api/java/lang/Class.html#getName--"><code>
   * Class.getName</code></a> format. Uses reflection to find the corresponding type.
   *
   * <p>Note that {@link Type#getName()} does not return the type name in this format. To get the
   * name in this format from a {@link Type} object {@code t}, use {@code
   * t.getRuntimeClass().getName()}.
   *
   * @param typeName the name of a type
   * @return the type object for the type with the name, null if none is found
   * @throws ClassNotFoundException if name is not a recognized type
   */
  public static Type forName(String typeName) throws ClassNotFoundException {
    Class<?> c = PrimitiveTypes.classForName(typeName);
    if (c == null) {
      c = Class.forName(typeName);
    }
    return Type.forClass(c);
  }

  /**
   * Returns the type for the given Object reference.
   *
   * @param value the Object value
   * @return the {@link Type} for the given value
   */
  public static Type forValue(Object value) {
    return Type.forClass(value.getClass());
  }

  /**
   * Returns a type constructed from the object referenced by a {@code java.lang.reflect.Type}
   * reference.
   *
   * <p>Note that when the type corresponds to a generic class type, this method returns the type
   * variables from the {@link java.lang.reflect.ParameterizedType#getActualTypeArguments()
   * getActualTypeArguments()} method to maintain the guarantees needed for {@link
   * ParameterizedType#isSubtypeOf(Type)}.
   *
   * @param type the type to interpret
   * @return a {@link Type} object corresponding to the given type
   * @throws IllegalArgumentException if the type is a {@code java.lang.reflect.WildcardType}
   */
  public static Type forType(ParameterTable parameterTable, java.lang.reflect.Type type) {

    if (type instanceof WildcardType) {
      throw new IllegalArgumentException("Cannot construct type for wildcard " + type);
    }

    if ((type instanceof Class) && ((Class<?>) type).isPrimitive()) {
      return Type.forClass((Class<?>) type);
    }

    return ReferenceType.forType(parameterTable, type);
  }

  /**
   * Returns the runtime {@code Class} object for this type. For use when reflection is needed.
   *
   * <p>Note that type variables and the null reference type do not have a runtime class, and this
   * method will return null in those cases.
   *
   * <p>This method should not be confused with the inherited {@code Object.getClass()} method,
   * which returns the {@code Class<?>} for the {@link Type} object, and not of the represented
   * type. For instance, if a {@link Type} object {@code t} represented the Java type {@code int},
   * then {@code t.getRuntimeClass()} would return {@code int.class} while {@code t.getClass()}
   * would return {@code Type.class}.
   *
   * @return the {@link Class} that is the runtime representation of the type, or null if this type
   *     is a type variable or null reference type
   */
  public abstract Class<?> getRuntimeClass();

  /**
   * Returns the fully-qualified name of this type, including type arguments if this is a
   * parameterized type. For {@code java.util.List<T>} return {@code "java.util.List<T>"}.
   *
   * @return the fully-qualified type name for this type
   */
  public abstract String getName();

  /**
   * Returns the name of this type without type arguments or package qualifiers. For {@code
   * java.util.List<T>}, returns {@code "List"}.
   *
   * @return the name of this type without type arguments
   */
  public abstract String getSimpleName();

  /**
   * Returns the name of this type as the "canonical name" of the underlying runtime class.
   * Identical to {@link #getName()} except for types with type arguments. For {@code
   * java.util.List<T>} returns {@code "java.util.List"}. Returns {@code null} when {@code
   * Class<?>.getCanonicalName()} does for the underlying {@code Class<?>} object (e.g., the type is
   * a local or anonymous class, or array type where the component type that has no canonical name).
   *
   * @return the fully-qualified canonical name of this type
   */
  public String getCanonicalName() {
    return getRuntimeClass().getCanonicalName();
  }

  /**
   * Returns the name of this type without package name, but with type arguments if parameterized,
   * and enclosing class if a member class. For instance, for {@code java.util.List<T>} would return
   * {@code "List<T>"}.
   *
   * @return the unqualified name of this type
   */
  public String getUnqualifiedName() {
    return this.getSimpleName();
  }

  /**
   * Indicates whether the given {@code Class<?>} object is the runtime class of this type.
   *
   * @param c the {@code Class<?>} to check
   * @return true if {@code c} is the runtime {@code Class<?>} of this type, false otherwise
   */
  public boolean hasRuntimeClass(Class<?> c) {
    return this.getRuntimeClass().equals(c);
  }

  /**
   * Indicates whether this object represents an array type.
   *
   * @return true if this object represents an array type, false otherwise
   */
  public boolean isArray() {
    return false;
  }

  /**
   * Indicates whether this is a boxed primitive type.
   *
   * @return true if this type is a boxed primitive, false otherwise
   */
  public boolean isBoxedPrimitive() {
    return false;
  }

  /**
   * Indicates whether this is an enum type.
   *
   * @return true if this is an enum type, false otherwise
   */
  public boolean isEnum() {
    return false;
  }

  /**
   * Indicate whether this type is generic. A type is <i>generic</i> if it has one or more type
   * variables.
   *
   * @return true if this type is generic, false otherwise
   */
  public boolean isGeneric() {
    return false;
  }

  /**
   * Indicates whether this object is an interface type
   *
   * @return true if this object is an interface type, false otherwise
   */
  public boolean isInterface() {
    return false;
  }

  /**
   * Indicate whether this is the {@code Object} type.
   *
   * @return true if this is the {@code Object} type, false otherwise
   */
  public boolean isObject() {
    return this.equals(JavaTypes.OBJECT_TYPE);
  }

  /**
   * Indicates whether this type is the String type.
   *
   * @return true if this type is the String type, and false otherwise
   */
  public boolean isString() {
    return this.equals(JavaTypes.STRING_TYPE);
  }

  /**
   * Indicate whether this type is void.
   *
   * @return true if this type is void, false otherwise
   */
  public boolean isVoid() {
    return this.equals(JavaTypes.VOID_TYPE);
  }

  /**
   * Indicate whether this type is a parameterized type. (A <i>parameterized type</i> is a type
   * {@code C<T1,...,Tk>} that instantiates a generic class {@code C<F1,...,Fk>}.
   *
   * @return true if this type is a parameterized type, false otherwise
   */
  public boolean isParameterized() {
    return false;
  }

  /**
   * Indicates whether this is a primitive type.
   *
   * @return true if this type is primitive, false otherwise
   */
  public boolean isPrimitive() {
    return false;
  }

  /**
   * Indicate whether this type is a rawtype of a generic class. The rawtype is the runtime type of
   * the class that has type parameters erased.
   *
   * @return true if this type is a rawtype of a generic class, false otherwise
   */
  public boolean isRawtype() {
    return false;
  }

  /**
   * Indicates whether this is a reference type. Note: implementing classes should ensure that this
   * is equivalent to !(this.isPrimitive())
   *
   * @return true if this type is a reference type, and false otherwise
   */
  public boolean isReferenceType() {
    return false;
  }

  /**
   * Indicates whether this type is a type variable.
   *
   * @return true if this type is a type variable, false otherwise
   */
  public boolean isVariable() {
    return false;
  }

  /**
   * Returns the type created by instantiating the type parameters of this type with {@link
   * ReferenceType} objects. Simply returns this type if it has no type parameters. In otherwords,
   * this type is not a {@link ParameterizedType}, which includes {@link GenericClassType}.
   *
   * <p>There are contexts in which it is necessary to apply a substitution to a {@link Type} and it
   * is not clear whether the type is parameterized. In particular, this method is defined here
   * because {@link ArrayType} can hold arbitrary types, including type variables and parameterized
   * types.
   *
   * @param substitution the type substitution
   * @return the {@link Type} constructed by substituting for type parameters in this type, or this
   *     type if this is not a generic class type
   */
  public Type apply(Substitution<ReferenceType> substitution) {
    return this;
  }

  /**
   * Applies a capture conversion to this type.
   *
   * @return a copy of this type with wildcards replaced by type conversion
   */
  public Type applyCaptureConversion() {
    return this;
  }

  /**
   * Indicates whether there is an assignment conversion from a source {@code Type} to this type.
   * (In other words, a value of the source type can be assigned to an l-value of this type.)
   * Returns true if this is a legal assignment conversion: <code>
   * Variable<sub>this</sub> = Expression<sub>sourcetype</sub>.
   * </code>
   *
   * <p>Based on the definition of <i>assignment context</i> in <a
   * href="https://docs.oracle.com/javase/specs/jls/se8/html/jls-5.html#jls-5.2">section 5.2 of the
   * JDK 8 Java Language Specification</a>, a value of one type is assignable to a variable of
   * another type if the first type can be converted to the second by
   *
   * <ul>
   *   <li>an identity conversion (section 5.1.1),
   *   <li>a widening primitive conversion (section 5.1.2),
   *   <li>a widening reference conversion (section 5.1.5),
   *   <li>a boxing conversion (5.1.7), or
   *   <li>an unboxing conversion (section 5.1.8) possibly followed by a widening conversion.
   * </ul>
   *
   * And, if after all those conversions, the type is a raw type, an unchecked conversion may occur.
   *
   * @param sourceType the type to test for assignability
   * @return true if this type can be assigned from the source type, and false otherwise
   */
  public boolean isAssignableFrom(Type sourceType) {
    // default behavior, refined by overrides in subclasses
    if (sourceType.isVoid()) {
      return false;
    }
    // identity conversion
    return this.equals(sourceType);
  }

  /**
   * Indicates whether there is an assignment conversion from the type of {@code value} to this
   * type. (Note this is equivalent to determining whether {@code value} can be assigned to an
   * l-value of this type.) If the reference is null, then returns true only if this type is not
   * primitive.
   *
   * @param value the element to check
   * @param <T> the type of the value
   * @return true if the type of {@code value} is assignable to this type, false otherwise
   */
  public <T> boolean isAssignableFromTypeOf(T value) {
    if (value == null) {
      return !this.isPrimitive();
    }
    Type type = Type.forValue(value);
    return this.isAssignableFrom(type);
  }

  /**
   * Test whether this type is a subtype of the given type according to transitive closure of
   * definition of the <i>direct supertype</i> relation in <a
   * href="https://docs.oracle.com/javase/specs/jls/se8/html/jls-4.html#jls-4.10">section 4.10 of
   * JLS for Java SE 8</a>.
   *
   * @param otherType the possible supertype
   * @return true if this type is a subtype of the given type, false otherwise
   */
  public boolean isSubtypeOf(Type otherType) {
    // default behavior, refined by overrides in subclasses
    return this.equals(otherType);
  }

  /**
   * Indicate whether this type is a class or interface type.
   *
   * @return true if this type is a class or interface type; false, otherwise
   */
  public boolean isClassType() {
    return false;
  }

  /**
   * Compare this {@link Type} to another. Uses the names of the underlying {@code Class<?>}
   * objects. Uses canonical names if both have them, otherwise uses {@code Class<?>.getName()}.
   *
   * @param type the type to compare against
   * @return -1 if this type precedes {@code type}, 1 if this type succeeds {@code type}, and 0 if
   *     they are equal.
   */
  @Override
  public int compareTo(Type type) {
    String name1 = this.getCanonicalName();
    String name2 = this.getCanonicalName();
    if (name1 != null && name2 != null) {
      return this.getCanonicalName().compareTo(type.getCanonicalName());
    }
    return this.getRuntimeClass().getName().compareTo(this.getRuntimeClass().getName());
  }
}<|MERGE_RESOLUTION|>--- conflicted
+++ resolved
@@ -11,7 +11,6 @@
  *     ReferenceType
  *     PrimitiveType
  * </pre>
-<<<<<<< HEAD
  * <p>
  * The subclasses of this {@link Type} class should be used to represent types in Randoop test generation
  * rather than the reflection types.
@@ -35,26 +34,6 @@
  * {@link #forClass(Class)}, or
  * {@link #forName(String)}.
  * These methods translate the reflection types into objects of subclasses of this type.
-=======
- *
- * <p>The subclasses of this {@link Type} class should be used to represent types in Randoop test
- * generation rather than the reflection types. Using reflection, each Java type has a {@code
- * Class<?>} object, including primitive types. But, things get a little complicated for generic and
- * parameterized types, where the {@code Class} object represents the raw type of the generic class,
- * but also carries the type parameters of the generic class. More information about types is
- * available through the subinterfaces of <a
- * href="https://docs.oracle.com/javase/8/docs/api/java/lang/reflect/Type.html"><code>
- * java.lang.reflect.Type</code></a>, but working with generic and parameterized types is still
- * awkward. This is in part because the correspondence to the JLS is unclear, but also because the
- * provided methods do not implement all of the algorithms needed to work with types and type
- * hierarchies as needed in Randoop. Effectively, the concrete subclasses of this class are facades
- * for these reflective types, but they are identified with the definitions in the JLS, and provide
- * the methods needed to test for assignability and test for subtypes.
- *
- * <p>{@link Type} objects are constructed using the methods {@link
- * #forType(java.lang.reflect.Type)}, {@link #forClass(Class)}, or {@link #forName(String)}. These
- * methods translate the reflection types into objects of subclasses of this type.
->>>>>>> 1c808bc6
  */
 public abstract class Type implements Comparable<Type> {
 
