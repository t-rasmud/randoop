--- conflicted
+++ resolved
@@ -281,13 +281,8 @@
    * @param type the (abstract) Collections type
    * @return a concrete Collection type implementing the given type
    */
-<<<<<<< HEAD
-  public static GenericClassType getImplementingType(@Det ParameterizedType type) {
+  public static GenericClassType getImplementingTypeForCollection(@Det ParameterizedType type) {
     @Det GenericClassType genericType = type.getGenericClassType();
-=======
-  public static GenericClassType getImplementingTypeForCollection(ParameterizedType type) {
-    GenericClassType genericType = type.getGenericClassType();
->>>>>>> a621aac9
     if (!genericType.isSubtypeOf(COLLECTION_TYPE) && !genericType.isSubtypeOf(MAP_TYPE)) {
       throw new IllegalArgumentException("type must be a JDK Collections type, got " + type);
     }
