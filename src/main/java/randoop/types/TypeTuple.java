--- conflicted
+++ resolved
@@ -56,12 +56,8 @@
 
   @Override
   public String toString() {
-<<<<<<< HEAD
-    @PolyDet String tmp = "(" + UtilPlume.join(list, ", ") + ")";
+    @PolyDet String tmp = "(" + UtilPlume.join(", ", list) + ")";
     return tmp;
-=======
-    return "(" + UtilPlume.join(", ", list) + ")";
->>>>>>> a621aac9
   }
 
   /**
@@ -122,7 +118,7 @@
     for (Type type : this.list) {
       @PolyDet Type tmp = type;
       if (tmp.isReferenceType()) {
-        boolean ignore = paramSet.addAll(((ReferenceType) tmp).getTypeParameters());
+        paramSet.addAll(((ReferenceType) tmp).getTypeParameters());
       }
     }
     return new ArrayList<>(paramSet);
