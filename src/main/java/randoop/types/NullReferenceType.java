package randoop.types;

import org.checkerframework.checker.determinism.qual.Det;
import org.checkerframework.checker.determinism.qual.NonDet;

/**
 * The {@code null} type is the type of the value {@code null}. As the subtype of all reference
 * types, it is the default lowerbound of a {@link CaptureTypeVariable}.
 */
class NullReferenceType extends ReferenceType {

  private static final @Det NullReferenceType value = new NullReferenceType();

  private NullReferenceType() {}

  /**
   * Returns the null type.
   *
   * @return the null type object
   */
  static @Det NullReferenceType getNullType() {
    return value;
  }

  @Override
  public boolean equals(Object obj) {
    if (this == obj) {
      return true;
    }
    if (!(obj instanceof NullReferenceType)) {
      return false;
    }
    return obj == value;
  }

  @Override
  public @NonDet int hashCode() {
    return System.identityHashCode(this);
  }

  /**
   * {@inheritDoc}
   *
   * <p>This method returns null since the {@link NullReferenceType} does not have a runtime
   * representation
   */
  @Override
  public Class<?> getRuntimeClass() {
    return null;
  }

  @Override
  public ReferenceType substitute(@Det NullReferenceType this, @Det Substitution substitution) {
    return this;
  }

  @Override
  public String getFqName() {
    return "NullType";
  }

  @Override
  public String getBinaryName() {
    return "NullType";
  }

  @Override
  public String getSimpleName() {
    return this.getFqName();
  }

  @Override
  public String getCanonicalName() {
    return this.getFqName();
  }

  @Override
  public boolean hasWildcard() {
    return false;
  }

  @Override
<<<<<<< HEAD
  public boolean isSubtypeOf(@Det NullReferenceType this, @Det Type otherType) {
=======
  public boolean hasCaptureVariable() {
    return false;
  }

  @Override
  public boolean isSubtypeOf(Type otherType) {
>>>>>>> a621aac9
    return !otherType.equals(JavaTypes.VOID_TYPE) && otherType.isReferenceType();
  }
}<|MERGE_RESOLUTION|>--- conflicted
+++ resolved
@@ -80,16 +80,12 @@
   }
 
   @Override
-<<<<<<< HEAD
-  public boolean isSubtypeOf(@Det NullReferenceType this, @Det Type otherType) {
-=======
   public boolean hasCaptureVariable() {
     return false;
   }
 
   @Override
-  public boolean isSubtypeOf(Type otherType) {
->>>>>>> a621aac9
+  public boolean isSubtypeOf(@Det NullReferenceType this, @Det Type otherType) {
     return !otherType.equals(JavaTypes.VOID_TYPE) && otherType.isReferenceType();
   }
 }