--- conflicted
+++ resolved
@@ -51,15 +51,8 @@
   }
 
   @Override
-<<<<<<< HEAD
-  public String toString() {
-    @SuppressWarnings("determinism") // method not annotated in JDK but probably returns @PolyDet
-    @PolyDet String tmp = variable.toString();
-    return tmp;
-=======
   public String getFqName() {
     return variable.getName();
->>>>>>> a621aac9
   }
 
   @Override
