--- conflicted
+++ resolved
@@ -134,14 +134,8 @@
    * @return a substitution unifying this type or a supertype of this type with the goal type, or
    *     null if unification failed
    */
-<<<<<<< HEAD
-  public Substitution getInstantiatingSubstitution(
-      @Det TypeArgument this, @Det TypeArgument goalType) {
-    // This implementation is overridden by subclasses.
-=======
-  public Substitution getInstantiatingSubstitution(TypeArgument goalType) {
+  public Substitution getInstantiatingSubstitution(@Det TypeArgument this, @Det TypeArgument goalType) {
     // This implementation indicates failure.  It is overridden by subclasses.
->>>>>>> a621aac9
     return null;
   }
 
