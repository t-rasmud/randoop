package randoop.reflection;

import static org.plumelib.util.CollectionsPlume.iteratorToIterable;

import java.util.ArrayList;
import java.util.Collections;
import java.util.LinkedHashSet;
import java.util.List;
import java.util.Set;
<<<<<<< HEAD
import org.checkerframework.checker.determinism.qual.Det;
import org.checkerframework.checker.determinism.qual.PolyDet;
=======
import org.plumelib.util.CombinationIterator;
>>>>>>> a621aac9
import randoop.operation.TypedClassOperation;
import randoop.types.BoundsCheck;
import randoop.types.ClassOrInterfaceType;
import randoop.types.GenericClassType;
import randoop.types.InstantiatedType;
import randoop.types.JDKTypes;
import randoop.types.JavaTypes;
import randoop.types.ParameterBound;
import randoop.types.ParameterizedType;
import randoop.types.ReferenceArgument;
import randoop.types.ReferenceType;
import randoop.types.Substitution;
import randoop.types.Type;
import randoop.types.TypeArgument;
import randoop.types.TypeTuple;
import randoop.types.TypeVariable;
import randoop.util.Log;
import randoop.util.Randomness;

/** Instantiates type parameters from a set of input types. */
public class TypeInstantiator {

  // This field is side-effected by aliases held outside the class.
  /**
   * The set of input types for this model. The input types need to be closed on supertypes: if a
   * type is in the input types, then so are all of its supertypes.
   */
  private final Set<@PolyDet Type> inputTypes;

  /**
   * Creates a {@link TypeInstantiator} object using the given types to construct instantiating
   * substitutions.
   *
   * @param inputTypes the ground types for instantiations
   */
<<<<<<< HEAD
  public TypeInstantiator(@PolyDet Set<@PolyDet Type> inputTypes) {
=======
  public TypeInstantiator(Set<Type> inputTypes) {
    // No defensive copy:  the value changes with time, but this class doesn't change it.
>>>>>>> a621aac9
    this.inputTypes = inputTypes;
  }

  /**
   * Instantiate the given operation by choosing type arguments for its type parameters.
   *
   * @param operation the generic operation to instantiate
   * @return an instantiated version of the operation
   */
  public TypedClassOperation instantiate(
      @Det TypeInstantiator this, @Det TypedClassOperation operation) {
    assert operation.isGeneric() || operation.hasWildcardTypes()
        : "operation " + operation + " must be generic or have wildcards";

    // if declaring type of operation is generic, select instantiation
    @Det ClassOrInterfaceType declaringType = operation.getDeclaringType();
    if (declaringType.isGeneric()) {
      @Det Substitution substitution;

      Type outputType = operation.getOutputType();

      // if operation creates objects of its declaring type, may create new instantiation
      if (operation.isConstructorCall()
          || (operation.isStatic()
              && ((InstantiatedType) outputType).getGenericClassType().equals(declaringType))) {
        if (declaringType.isSubtypeOf(JDKTypes.SORTED_SET_TYPE)) {
          substitution = instantiateSortedSetType(operation);
        } else {
          substitution = instantiateClass(declaringType);
        }
      } else { // otherwise, select from existing one
        substitution = selectSubstitution(declaringType);
      }
      if (substitution == null) { // return null if fail to find instantiation
        return null;
      }
      // instantiate type parameters of declaring type
      operation = operation.substitute(substitution);
    }
    // type parameters of declaring type are instantiated

    // if necessary, do capture conversion first
    if (operation != null && operation.hasWildcardTypes()) {
      Log.logPrintf("Applying capture conversion to %s%n", operation);
      operation = operation.applyCaptureConversion();
    }
    if (operation != null) {
      operation = instantiateOperationTypes(operation);
    }

    // if operation == null failed to build instantiation
    return operation;
  }

  /**
   * Returns a substitution that instantiates the {@code SortedSet} type of the given constructor. A
   * {@code SortedSet} may be built so that the element type {@code E} is ordered either explicitly
   * with a {@code Comparator<E>}, or the element type satisfies {@code E implements Comparable<E>}.
   *
   * @param operation a constructor to be instantiated, for a class that implements {@code
   *     SortedSet}
   * @return the substitution to instantiate the element type of the {@code SortedSet} type
   */
  private Substitution instantiateSortedSetType(
      @Det TypeInstantiator this, @Det TypedClassOperation operation) {
    assert operation.isConstructorCall() : "only call with constructors of SortedSet subtype";

    // TODO: we have no guarantee that there is a type parameter.
    // For example, "class MyClass implements SortedSet<String>".
    // TODO: we have no guarantee that the first type parameter is the set element type.
    // For example, "class MyClass<A, B> implements SortedSet<B>".
    @Det TypeVariable typeParameter = operation.getDeclaringType().getTypeParameters().get(0);

    @Det TypeTuple opInputTypes = operation.getInputTypes();

    // There are four constructors in the SortedSet interface.

    if (opInputTypes.isEmpty()) {
      // This is the default constructor, choose a type E that is Comparable<E>.
      return selectSubstitutionForSortedSet(JavaTypes.COMPARABLE_TYPE, typeParameter);
    } else if (opInputTypes.size() == 1) {
      @Det ClassOrInterfaceType inputType = (ClassOrInterfaceType) opInputTypes.get(0);
      if (inputType.isInstantiationOf(JDKTypes.COMPARATOR_TYPE)) {
        // This constructor has Comparator<E> arg, choose type E with Comparator<E>.
        return selectSubstitutionForSortedSet(JDKTypes.COMPARATOR_TYPE, typeParameter);
      } else if (inputType.isInstantiationOf(JDKTypes.COLLECTION_TYPE)) {
        // This constructor has Collection<E> arg, choose type E that is Comparable<E>.
        return selectSubstitutionForSortedSet(JavaTypes.COMPARABLE_TYPE, typeParameter);
      } else if (inputType.isInstantiationOf(JDKTypes.SORTED_SET_TYPE)) {
        // This constructor has SortedSet<E> arg, choose existing matching type.
        return selectSubstitutionForSortedSet(JDKTypes.SORTED_SET_TYPE, typeParameter);
      }
    }

    // This isn't one of the four standard SortedSet constructors.  We don't know what to do.
    return null;
  }

  /**
   * Select a substitution for the type parameter of SortedSet.
   *
   * @param searchType one of Comparator, Comparable, or SortedSet
   * @param typeParameter the type parameter to create an instantiation for
   * @return a substitution for the type parameter of SortedSet
   */
  private Substitution selectSubstitutionForSortedSet(
      @Det TypeInstantiator this,
      @Det GenericClassType searchType,
      @Det TypeVariable typeParameter) {
    // Select a substitution for searchType's formal parameter.
    @Det Substitution substitution = selectSubstitution(searchType);
    if (substitution == null) {
      return null;
    }
    // Convert it into a substitution for the given type parameter.
    @Det TypeArgument argumentType = searchType.substitute(substitution).getTypeArguments().get(0);
    return new Substitution(typeParameter, ((ReferenceArgument) argumentType).getReferenceType());
  }

  /**
   * Chooses an instantiating substitution for the given class. Performs a coin flip to determine
   * whether to use a previous instantiation, or to create a new one. Verifies that all of the type
   * parameters of the type are instantiated, and logs failure if not.
   *
   * @param type the type to be instantiated
   * @return a substitution instantiating the given type; null if none is found
   */
<<<<<<< HEAD
  private Substitution instantiateClass(
      @Det TypeInstantiator this, @Det ClassOrInterfaceType type) {
    if (Randomness.weightedCoinFlip(0.5)) {
      @Det Substitution substitution = selectSubstitution(type);
=======
  private Substitution instantiateClass(ClassOrInterfaceType type) {
    boolean tryPrevious = Randomness.weightedCoinFlip(0.5);

    if (tryPrevious) {
      Substitution substitution = selectSubstitution(type);
>>>>>>> a621aac9
      if (substitution != null) {
        return substitution;
      }
    }
<<<<<<< HEAD
    List<TypeVariable> typeParameters = type.getTypeParameters();
    @Det Substitution substitution = selectSubstitution(typeParameters);
    if (substitution != null) {
      @Det ClassOrInterfaceType instantiatedType = type.substitute(substitution);
      if (!instantiatedType.isGeneric()) {
=======

    {
      List<TypeVariable> typeParameters = type.getTypeParameters();
      Substitution substitution = selectSubstitution(typeParameters);
      if (substitution != null) {
        ClassOrInterfaceType instantiatedType = type.substitute(substitution);
        if (!instantiatedType.isGeneric()) {
          return substitution;
        } else {
          Log.logPrintf("Didn't find types to satisfy bounds on generic type: %s%n", type);
        }
      }
    }

    if (!tryPrevious) {
      // We didn't already try an existing instantiation, and creating a new one failed.
      // So try an existing one now.
      Substitution substitution = selectSubstitution(type);
      if (substitution != null) {
>>>>>>> a621aac9
        return substitution;
      }
    }

    return null;
  }

  /**
   * Returns a substitution that instantiates both {@code type} and {@code patternType} to an
   * existing type. The pattern type makes it possible to select matches for partial instantiations
   * of a generic type.
   *
   * @param type the generic type for which an instantiation is to be found
   * @param patternType an instantiation of {@code type}; only further instantiations of it are
   *     considered
   * @return a substitution instantiating {@code type}'s type parameters to existing types; null if
   *     no such substitution exists
   */
  private Substitution selectSubstitution(
      @Det TypeInstantiator this,
      @Det ClassOrInterfaceType type,
      @Det ClassOrInterfaceType patternType) {
    List<ReferenceType> matches = new ArrayList<>();
    for (Type inputType : inputTypes) {
      if (inputType.isParameterized()
          && ((ReferenceType) inputType).isInstantiationOf(patternType)) {
        matches.add((ReferenceType) inputType);
      }
    }
    if (matches.isEmpty()) {
      return null;
    }
    @Det ReferenceType selectedType = Randomness.randomSetMember(matches);
    @Det Substitution result = selectedType.getInstantiatingSubstitution(type);
    return result;
  }

  /**
   * Selects an existing type that instantiates the given generic declaring type and returns the
   * instantiating substitution.
   *
   * @param type the generic type for which an instantiation is to be found
   * @return a substitution instantiating the given type as an existing type; null if no such type
   */
  private Substitution selectSubstitution(
      @Det TypeInstantiator this, @Det ClassOrInterfaceType type) {
    return selectSubstitution(type, type);
  }

  /**
   * Selects an instantiation of the generic types of an operation, and returns a new operation with
   * the types instantiated.
   *
   * @param operation the operation
   * @return the operation with generic types instantiated
   */
<<<<<<< HEAD
  private TypedClassOperation instantiateOperationTypes(
      @Det TypeInstantiator this, @Det TypedClassOperation operation) {
    // answer question: what type instantiation would allow a call to this operation?
    @Det Set<@Det TypeVariable> typeParameters = new LinkedHashSet<>();
    @Det Substitution substitution = new Substitution();
    for (Type parameterType : operation.getInputTypes()) {
      Type workingType = parameterType.substitute(substitution);
      if (workingType.isGeneric()) {
        if (workingType.isClassOrInterfaceType()) {
          @Det Substitution subst =
              selectSubstitution(
                  (ParameterizedType) parameterType, (ParameterizedType) workingType);
=======
  // TODO: This seems redundant with isInstantiationOf.  Should they be combined?
  private TypedClassOperation instantiateOperationTypes(TypedClassOperation operation) {
    // answer question: what type instantiation would allow a call to this operation?
    Set<TypeVariable> typeParameters = new LinkedHashSet<>();
    Substitution substitution = new Substitution();
    for (Type origParamType : operation.getInputTypes()) {
      Type paramType = origParamType.substitute(substitution);
      if (paramType.isGeneric()) {
        if (paramType.isClassOrInterfaceType()) {
          Substitution subst =
              selectSubstitution((ParameterizedType) origParamType, (ParameterizedType) paramType);
>>>>>>> a621aac9
          if (subst == null) {
            return null;
          }
          substitution = substitution.extend(subst);
        } else {
          typeParameters.addAll(((ReferenceType) paramType).getTypeParameters());
        }
      }
    }
    // return types don't have to exist, but do need to have their type parameters instantiated
    if (operation.getOutputType().isReferenceType()) {
      Type paramType = operation.getOutputType().substitute(substitution);
      if (paramType.isGeneric()) {
        typeParameters.addAll(((ReferenceType) paramType).getTypeParameters());
      }
    }

    if (!typeParameters.isEmpty()) {
      typeParameters.removeAll(substitution.keySet());
    }

    if (!typeParameters.isEmpty()) {
      substitution = selectSubstitution(new ArrayList<>(typeParameters), substitution);
      if (substitution == null) {
        return null;
      }
    }

    operation = operation.substitute(substitution);
    // An operation is generic if it has type variables.  This seems to assume that substitution
    // failed, because it left some type variables unreplaced.  Should that be an error?
    if (operation.isGeneric(/*ignoreWildcards=*/ true)) {
      return null;
    }
    return operation;
  }

  /**
   * Selects an instantiating substitution for the given list of type variables.
   *
   * @param typeParameters the type variables to be instantiated
   * @return a substitution instantiating the type variables; null if some type variable has no
   *     instantiating types
   * @see #selectSubstitution(List, Substitution)
   */
<<<<<<< HEAD
  private Substitution selectSubstitution(
      @Det TypeInstantiator this, @Det List<TypeVariable> typeParameters) {
    @Det Substitution substitution = new Substitution();
    return extendSubstitution(typeParameters, substitution);
=======
  private Substitution selectSubstitution(List<TypeVariable> typeParameters) {
    Substitution substitution = new Substitution();
    return selectSubstitution(typeParameters, substitution);
>>>>>>> a621aac9
  }

  /**
   * Extends the given substitution by instantiations for the given list of type variables.
   *
   * @param typeParameters the type variables to be instantiated
   * @param substitution the substitution to extend
   * @return the substitution extended by instantiating type variables; null if any of the variables
   *     has no instantiating types
   */
<<<<<<< HEAD
  private Substitution extendSubstitution(
      @Det TypeInstantiator this,
      @Det List<TypeVariable> typeParameters,
      @Det Substitution substitution) {
    @Det List<Substitution> substitutionList = allExtendingSubstitutions(typeParameters, substitution);
=======
  private Substitution selectSubstitution(
      List<TypeVariable> typeParameters, Substitution substitution) {
    List<Substitution> substitutionList = allExtendingSubstitutions(typeParameters, substitution);
>>>>>>> a621aac9
    if (substitutionList.isEmpty()) {
      return null;
    }
    return Randomness.randomMember(substitutionList);
  }

  /**
   * Returns all substitutions that extend a substitution for the given type parameters.
   *
   * @param typeParameters the type parameters to be instantiated
   * @param substitution the substitution to be extended
   * @return the list of possible substitutions, empty if none is found
   */
  @SuppressWarnings("MixedMutabilityReturnType")
  private List<Substitution> allExtendingSubstitutions(
      @Det TypeInstantiator this,
      @Det List<TypeVariable> typeParameters,
      @Det Substitution substitution) {

    // Partition parameters based on whether they might have independent bounds:

    // parameters with generic bounds may be dependent on other parameters
    List<TypeVariable> genericParameters = new ArrayList<>();

    // parameters with nongeneric bounds can be selected independently, but may be used by
    List<TypeVariable> nongenericParameters = new ArrayList<>();

    // wildcard capture variables without generic bounds can be selected independently, and
    // may not be used in the bounds of another parameter.
    List<TypeVariable> captureParameters = new ArrayList<>();

    for (@Det TypeVariable variable : typeParameters) {
      if (variable.hasGenericBound()) {
        genericParameters.add(variable);
      } else {
        if (variable.isCaptureVariable()) {
          captureParameters.add(variable);
        } else {
          nongenericParameters.add(variable);
        }
      }
    }

    // If any of the type variables has a generic bound, assumes there are dependencies and
    // enumerates all possible substitutions and tests them. Otherwise, independently selects an
    // instantiating type for each variable.

    // These are the candidates that this routine will return.
    List<Substitution> result = new ArrayList<>();
    if (!genericParameters.isEmpty()) {
      // if there are type parameters with generic bounds
      if (!nongenericParameters.isEmpty()) {
        // if there are type parameters with non-generic bounds, these may be variables in
        // generic-bounded parameters

        List<List<ReferenceType>> nongenCandidates = candidateTypes(nongenericParameters);
        if (nongenCandidates.isEmpty()) {
          return Collections.emptyList();
        }
        for (List<ReferenceType> tuple :
            iteratorToIterable(new CombinationIterator<>(nongenCandidates))) {
          // choose instantiating substitution for non-generic bounded parameters
          @Det Substitution initialSubstitution = substitution.extend(nongenericParameters, tuple);
          // apply selected substitution to all generic-bounded parameters
          List<TypeVariable> parameters = new ArrayList<>();
          for (@Det TypeVariable variable : genericParameters) {
            @Det ReferenceType paramType = variable.substitute(initialSubstitution);
            if (paramType.isVariable()) {
              parameters.add(variable);
            }
          }
          // choose instantiation for parameters with generic bounds
          result.addAll(allExtendingSubstitutions(parameters, initialSubstitution));
        }
      } else {
        // if no parameters with non-generic bounds, choose instantiation for parameters
        // with generic bounds
<<<<<<< HEAD
        @Det BoundsCheck boundsCheck = new BoundsCheck(genericParameters);
        result = allInstantiations(genericParameters, substitution, boundsCheck);
=======
        BoundsCheck boundsCheck = new BoundsCheck(genericParameters);
        result = allSubstitutions(genericParameters, substitution, boundsCheck);
>>>>>>> a621aac9
      }
      if (result.isEmpty()) {
        return result;
      }
    } else if (!nongenericParameters.isEmpty()) {
      // if there are no type parameters with generic bounds, can select others independently
      substitution = selectSubstitutionIndependently(nongenericParameters, substitution);
      if (substitution == null) {
        return Collections.emptyList();
      }
      result.add(substitution);
    }

    // Can always select captured wildcards independently.  Augment each existing candidate.
    if (!captureParameters.isEmpty()) {
      if (result.isEmpty()) {
        result.add(selectSubstitutionIndependently(captureParameters, substitution));
      } else {
        List<Substitution> substList = new ArrayList<>();
<<<<<<< HEAD
        for (@Det Substitution s : result) {
          substList.add(extendSubstitutionIndependently(captureParameters, s));
=======
        for (Substitution s : result) {
          substList.add(selectSubstitutionIndependently(captureParameters, s));
>>>>>>> a621aac9
        }
        result = substList;
      }
    }

    return result;
  }

  /**
   * Selects types independently for a list of type parameters, and extends the given substitution
   * by the substitution of the selected types for the parameters.
   *
   * <p>IMPORTANT: Should only be used for parameters that have non-generic bounds.
   *
   * @param parameters a list of independent type parameters
   * @param substitution the substitution to extend
   * @return the substitution extended by mapping given parameters to selected types; null, if there
   *     are no candidate types for some parameter
   */
<<<<<<< HEAD
  private Substitution extendSubstitutionIndependently(
      @Det TypeInstantiator this,
      @Det List<TypeVariable> parameters,
      @Det Substitution substitution) {
    List<ReferenceType> selectedTypes = new ArrayList<>();
    for (@Det TypeVariable typeArgument : parameters) {
      List<ReferenceType> candidates = allCandidates(typeArgument);
=======
  private Substitution selectSubstitutionIndependently(
      List<TypeVariable> parameters, Substitution substitution) {
    List<ReferenceType> selectedTypes = new ArrayList<>();
    for (TypeVariable typeArgument : parameters) {
      List<ReferenceType> candidates = candidateTypes(typeArgument);
>>>>>>> a621aac9
      if (candidates.isEmpty()) {
        Log.logPrintf(
            "TypeInstantiator.selectSubstitutionIndependently: No candidate types for %s%n",
            typeArgument);
        return null;
      }
      selectedTypes.add(Randomness.randomMember(candidates));
    }
    return substitution.extend(parameters, selectedTypes);
  }

  /**
   * Adds instantiating substitutions for the given parameters to the list if satisfies the given
   * type check predicate. Each constructed substitution extends the given initial substitution.
   * Assumes that the parameters are or are refinements of the set of parameters check by the type
   * check predicate.
   *
   * @param parameters the list of parameters to instantiate
   * @param initialSubstitution the substitution to be extended by new substitutions
   * @param boundsCheck the predicate to type check a substitution
   * @return the list of instantiating substitutions; may be empty. The list is fresh and clients
   *     may side-effect it.
   */
<<<<<<< HEAD
  private List<Substitution> allInstantiations(
      @Det TypeInstantiator this,
      @Det List<TypeVariable> parameters,
      @Det Substitution initialSubstitution,
      @Det BoundsCheck boundsCheck) {
    List<Substitution> substitutionList = new ArrayList<>();
    List<List<ReferenceType>> candidateTypes = allCandidateTypeLists(parameters);
    if (candidateTypes.isEmpty()) {
      // cannot use `Collections.emptyList()` because clients will add elements to the returned list
      return new ArrayList<>();
    }
    for (List<ReferenceType> tuple : iteratorToIterable(new ListIterator<>(candidateTypes))) {
      @Det Substitution substitution = initialSubstitution.extend(parameters, tuple);
=======
  private List<Substitution> allSubstitutions(
      List<TypeVariable> parameters, Substitution initialSubstitution, BoundsCheck boundsCheck) {
    List<Substitution> substitutionList = new ArrayList<>();
    List<List<ReferenceType>> candidateTypes = candidateTypes(parameters);
    for (List<ReferenceType> tuple :
        iteratorToIterable(new CombinationIterator<>(candidateTypes))) {
      Substitution substitution = initialSubstitution.extend(parameters, tuple);
>>>>>>> a621aac9
      if (boundsCheck.test(tuple, substitution)) {
        substitutionList.add(substitution);
      }
    }
    return substitutionList;
  }

  /**
   * Constructs the list of lists of candidate types for the given type parameters. Each sub list is
   * the list of candidates for the corresponding parameter in {@code parameters}, as determined by
   * {@link #candidateTypes(TypeVariable)}.
   *
   * @param parameters the list of type parameters
   * @return the list of candidate lists for the parameters; returns the empty list if any parameter
   *     has no candidates
   */
  @SuppressWarnings("MixedMutabilityReturnType")
<<<<<<< HEAD
  private List<List<ReferenceType>> allCandidateTypeLists(
      @Det TypeInstantiator this, @Det List<TypeVariable> parameters) {
    List<List<ReferenceType>> candidateTypes = new ArrayList<>();
    for (@Det TypeVariable typeArgument : parameters) {
      List<ReferenceType> candidates = allCandidates(typeArgument);
=======
  private List<List<ReferenceType>> candidateTypes(List<TypeVariable> parameters) {
    List<List<ReferenceType>> candidateTypes = new ArrayList<>();
    for (TypeVariable typeArgument : parameters) {
      List<ReferenceType> candidates = candidateTypes(typeArgument);
>>>>>>> a621aac9
      if (candidates.isEmpty()) {
        Log.logPrintf("No candidate types for %s%n", typeArgument);
        return Collections.emptyList();
      }
      candidateTypes.add(candidates);
    }
    return candidateTypes;
  }

  /**
   * Returns all input types that potentially satisfy the bounds on the argument. If a bound has
   * another type parameter, then the default bound is tested. The caller {@link #allSubstitutions}
   * will ensure that the final substitution is consistent.
   *
   * @param argument the type argument
   * @return the list of candidate instantiations of the type argument
   */
<<<<<<< HEAD
  private List<ReferenceType> allCandidates(
      @Det TypeInstantiator this, @Det TypeVariable argument) {
    ParameterBound lowerBound = selectLowerBound(argument);
    ParameterBound upperBound = selectUpperBound(argument);
=======
  private List<ReferenceType> candidateTypes(TypeVariable argument) {
    ParameterBound lowerBound = getLowerBound(argument);
    ParameterBound upperBound = getUpperBound(argument);
>>>>>>> a621aac9

    List<ReferenceType> typeList = new ArrayList<>();
    for (Type inputType : inputTypes) {
      if (inputType.isReferenceType()) {
        @Det ReferenceType inputRefType = (ReferenceType) inputType;
        @Det Substitution substitution = new Substitution(argument, inputRefType);
        if (lowerBound.isLowerBound(inputRefType, substitution)
            && upperBound.isUpperBound(inputRefType, substitution)) {
          typeList.add(inputRefType);
        }
      }
    }
    return typeList;
  }

  /**
   * Gets the upper bound of the given argument to test in {@link #candidateTypes(TypeVariable)}. If
   * the bound contains a type parameter other than the given argument, then returns {@code Object}
   * as the bound.
   *
   * @param argument the type argument
   * @return the upperbound of the argument if no other type parameter is needed, the {@code Object}
   *     bound otherwise
   */
<<<<<<< HEAD
  private ParameterBound selectUpperBound(@Det TypeInstantiator this, @Det TypeVariable argument) {
=======
  private ParameterBound getUpperBound(TypeVariable argument) {
>>>>>>> a621aac9
    ParameterBound upperBound = argument.getUpperTypeBound();
    List<TypeVariable> parameters = upperBound.getTypeParameters();
    if (parameters.isEmpty() || (parameters.size() == 1 && parameters.contains(argument))) {
      return upperBound;
    }
    return ParameterBound.forType(JavaTypes.OBJECT_TYPE);
  }

  /**
   * Gets the lower bound of the given argument to be tested in {@link
   * #candidateTypes(TypeVariable)}. If the bound has a type parameter other than the given
   * argument, then returns {@link JavaTypes#NULL_TYPE} as the bound.
   *
   * @param argument the type argument
   * @return the lower bound of the argument if no other type parameter is needed, the {@link
   *     JavaTypes#NULL_TYPE} otherwise
   */
<<<<<<< HEAD
  private ParameterBound selectLowerBound(@Det TypeInstantiator this, @Det TypeVariable argument) {
=======
  private ParameterBound getLowerBound(TypeVariable argument) {
>>>>>>> a621aac9
    ParameterBound lowerBound = argument.getLowerTypeBound();
    List<TypeVariable> parameters = lowerBound.getTypeParameters();
    if (parameters.isEmpty() || (parameters.size() == 1 && parameters.contains(argument))) {
      return lowerBound;
    }
    return ParameterBound.forType(JavaTypes.NULL_TYPE);
  }
}<|MERGE_RESOLUTION|>--- conflicted
+++ resolved
@@ -7,12 +7,9 @@
 import java.util.LinkedHashSet;
 import java.util.List;
 import java.util.Set;
-<<<<<<< HEAD
 import org.checkerframework.checker.determinism.qual.Det;
 import org.checkerframework.checker.determinism.qual.PolyDet;
-=======
 import org.plumelib.util.CombinationIterator;
->>>>>>> a621aac9
 import randoop.operation.TypedClassOperation;
 import randoop.types.BoundsCheck;
 import randoop.types.ClassOrInterfaceType;
@@ -48,12 +45,8 @@
    *
    * @param inputTypes the ground types for instantiations
    */
-<<<<<<< HEAD
   public TypeInstantiator(@PolyDet Set<@PolyDet Type> inputTypes) {
-=======
-  public TypeInstantiator(Set<Type> inputTypes) {
     // No defensive copy:  the value changes with time, but this class doesn't change it.
->>>>>>> a621aac9
     this.inputTypes = inputTypes;
   }
 
@@ -181,35 +174,21 @@
    * @param type the type to be instantiated
    * @return a substitution instantiating the given type; null if none is found
    */
-<<<<<<< HEAD
-  private Substitution instantiateClass(
-      @Det TypeInstantiator this, @Det ClassOrInterfaceType type) {
-    if (Randomness.weightedCoinFlip(0.5)) {
+  private Substitution instantiateClass(@Det TypeInstantiator this, @Det ClassOrInterfaceType type) {
+    boolean tryPrevious = Randomness.weightedCoinFlip(0.5);
+
+    if (tryPrevious) {
       @Det Substitution substitution = selectSubstitution(type);
-=======
-  private Substitution instantiateClass(ClassOrInterfaceType type) {
-    boolean tryPrevious = Randomness.weightedCoinFlip(0.5);
-
-    if (tryPrevious) {
-      Substitution substitution = selectSubstitution(type);
->>>>>>> a621aac9
       if (substitution != null) {
         return substitution;
       }
     }
-<<<<<<< HEAD
-    List<TypeVariable> typeParameters = type.getTypeParameters();
-    @Det Substitution substitution = selectSubstitution(typeParameters);
-    if (substitution != null) {
-      @Det ClassOrInterfaceType instantiatedType = type.substitute(substitution);
-      if (!instantiatedType.isGeneric()) {
-=======
 
     {
       List<TypeVariable> typeParameters = type.getTypeParameters();
-      Substitution substitution = selectSubstitution(typeParameters);
+      @Det Substitution substitution = selectSubstitution(typeParameters);
       if (substitution != null) {
-        ClassOrInterfaceType instantiatedType = type.substitute(substitution);
+        @Det ClassOrInterfaceType instantiatedType = type.substitute(substitution);
         if (!instantiatedType.isGeneric()) {
           return substitution;
         } else {
@@ -223,7 +202,6 @@
       // So try an existing one now.
       Substitution substitution = selectSubstitution(type);
       if (substitution != null) {
->>>>>>> a621aac9
         return substitution;
       }
     }
@@ -280,32 +258,17 @@
    * @param operation the operation
    * @return the operation with generic types instantiated
    */
-<<<<<<< HEAD
-  private TypedClassOperation instantiateOperationTypes(
-      @Det TypeInstantiator this, @Det TypedClassOperation operation) {
+  // TODO: This seems redundant with isInstantiationOf.  Should they be combined?
+  private TypedClassOperation instantiateOperationTypes(@Det TypeInstantiator this, @Det TypedClassOperation operation) {
     // answer question: what type instantiation would allow a call to this operation?
     @Det Set<@Det TypeVariable> typeParameters = new LinkedHashSet<>();
     @Det Substitution substitution = new Substitution();
-    for (Type parameterType : operation.getInputTypes()) {
-      Type workingType = parameterType.substitute(substitution);
-      if (workingType.isGeneric()) {
-        if (workingType.isClassOrInterfaceType()) {
-          @Det Substitution subst =
-              selectSubstitution(
-                  (ParameterizedType) parameterType, (ParameterizedType) workingType);
-=======
-  // TODO: This seems redundant with isInstantiationOf.  Should they be combined?
-  private TypedClassOperation instantiateOperationTypes(TypedClassOperation operation) {
-    // answer question: what type instantiation would allow a call to this operation?
-    Set<TypeVariable> typeParameters = new LinkedHashSet<>();
-    Substitution substitution = new Substitution();
     for (Type origParamType : operation.getInputTypes()) {
       Type paramType = origParamType.substitute(substitution);
       if (paramType.isGeneric()) {
         if (paramType.isClassOrInterfaceType()) {
-          Substitution subst =
+          @Det Substitution subst =
               selectSubstitution((ParameterizedType) origParamType, (ParameterizedType) paramType);
->>>>>>> a621aac9
           if (subst == null) {
             return null;
           }
@@ -351,16 +314,9 @@
    *     instantiating types
    * @see #selectSubstitution(List, Substitution)
    */
-<<<<<<< HEAD
-  private Substitution selectSubstitution(
-      @Det TypeInstantiator this, @Det List<TypeVariable> typeParameters) {
+  private Substitution selectSubstitution(@Det TypeInstantiator this, @Det List<@Det TypeVariable> typeParameters) {
     @Det Substitution substitution = new Substitution();
-    return extendSubstitution(typeParameters, substitution);
-=======
-  private Substitution selectSubstitution(List<TypeVariable> typeParameters) {
-    Substitution substitution = new Substitution();
     return selectSubstitution(typeParameters, substitution);
->>>>>>> a621aac9
   }
 
   /**
@@ -371,17 +327,10 @@
    * @return the substitution extended by instantiating type variables; null if any of the variables
    *     has no instantiating types
    */
-<<<<<<< HEAD
-  private Substitution extendSubstitution(
-      @Det TypeInstantiator this,
-      @Det List<TypeVariable> typeParameters,
-      @Det Substitution substitution) {
+  private Substitution selectSubstitution(
+          @Det TypeInstantiator this,
+      @Det List<TypeVariable> typeParameters, @Det Substitution substitution) {
     @Det List<Substitution> substitutionList = allExtendingSubstitutions(typeParameters, substitution);
-=======
-  private Substitution selectSubstitution(
-      List<TypeVariable> typeParameters, Substitution substitution) {
-    List<Substitution> substitutionList = allExtendingSubstitutions(typeParameters, substitution);
->>>>>>> a621aac9
     if (substitutionList.isEmpty()) {
       return null;
     }
@@ -459,13 +408,8 @@
       } else {
         // if no parameters with non-generic bounds, choose instantiation for parameters
         // with generic bounds
-<<<<<<< HEAD
         @Det BoundsCheck boundsCheck = new BoundsCheck(genericParameters);
-        result = allInstantiations(genericParameters, substitution, boundsCheck);
-=======
-        BoundsCheck boundsCheck = new BoundsCheck(genericParameters);
         result = allSubstitutions(genericParameters, substitution, boundsCheck);
->>>>>>> a621aac9
       }
       if (result.isEmpty()) {
         return result;
@@ -485,13 +429,8 @@
         result.add(selectSubstitutionIndependently(captureParameters, substitution));
       } else {
         List<Substitution> substList = new ArrayList<>();
-<<<<<<< HEAD
         for (@Det Substitution s : result) {
-          substList.add(extendSubstitutionIndependently(captureParameters, s));
-=======
-        for (Substitution s : result) {
           substList.add(selectSubstitutionIndependently(captureParameters, s));
->>>>>>> a621aac9
         }
         result = substList;
       }
@@ -511,21 +450,12 @@
    * @return the substitution extended by mapping given parameters to selected types; null, if there
    *     are no candidate types for some parameter
    */
-<<<<<<< HEAD
-  private Substitution extendSubstitutionIndependently(
+  private Substitution selectSubstitutionIndependently(
       @Det TypeInstantiator this,
-      @Det List<TypeVariable> parameters,
-      @Det Substitution substitution) {
+      @Det List<TypeVariable> parameters, @Det Substitution substitution) {
     List<ReferenceType> selectedTypes = new ArrayList<>();
     for (@Det TypeVariable typeArgument : parameters) {
-      List<ReferenceType> candidates = allCandidates(typeArgument);
-=======
-  private Substitution selectSubstitutionIndependently(
-      List<TypeVariable> parameters, Substitution substitution) {
-    List<ReferenceType> selectedTypes = new ArrayList<>();
-    for (TypeVariable typeArgument : parameters) {
       List<ReferenceType> candidates = candidateTypes(typeArgument);
->>>>>>> a621aac9
       if (candidates.isEmpty()) {
         Log.logPrintf(
             "TypeInstantiator.selectSubstitutionIndependently: No candidate types for %s%n",
@@ -549,29 +479,14 @@
    * @return the list of instantiating substitutions; may be empty. The list is fresh and clients
    *     may side-effect it.
    */
-<<<<<<< HEAD
-  private List<Substitution> allInstantiations(
+  private List<Substitution> allSubstitutions(
       @Det TypeInstantiator this,
-      @Det List<TypeVariable> parameters,
-      @Det Substitution initialSubstitution,
-      @Det BoundsCheck boundsCheck) {
-    List<Substitution> substitutionList = new ArrayList<>();
-    List<List<ReferenceType>> candidateTypes = allCandidateTypeLists(parameters);
-    if (candidateTypes.isEmpty()) {
-      // cannot use `Collections.emptyList()` because clients will add elements to the returned list
-      return new ArrayList<>();
-    }
-    for (List<ReferenceType> tuple : iteratorToIterable(new ListIterator<>(candidateTypes))) {
-      @Det Substitution substitution = initialSubstitution.extend(parameters, tuple);
-=======
-  private List<Substitution> allSubstitutions(
-      List<TypeVariable> parameters, Substitution initialSubstitution, BoundsCheck boundsCheck) {
+      @Det List<TypeVariable> parameters, @Det Substitution initialSubstitution, @Det BoundsCheck boundsCheck) {
     List<Substitution> substitutionList = new ArrayList<>();
     List<List<ReferenceType>> candidateTypes = candidateTypes(parameters);
     for (List<ReferenceType> tuple :
         iteratorToIterable(new CombinationIterator<>(candidateTypes))) {
-      Substitution substitution = initialSubstitution.extend(parameters, tuple);
->>>>>>> a621aac9
+      @Det Substitution substitution = initialSubstitution.extend(parameters, tuple);
       if (boundsCheck.test(tuple, substitution)) {
         substitutionList.add(substitution);
       }
@@ -589,18 +504,10 @@
    *     has no candidates
    */
   @SuppressWarnings("MixedMutabilityReturnType")
-<<<<<<< HEAD
-  private List<List<ReferenceType>> allCandidateTypeLists(
-      @Det TypeInstantiator this, @Det List<TypeVariable> parameters) {
+  private List<List<ReferenceType>> candidateTypes(@Det TypeInstantiator this, @Det List<TypeVariable> parameters) {
     List<List<ReferenceType>> candidateTypes = new ArrayList<>();
     for (@Det TypeVariable typeArgument : parameters) {
-      List<ReferenceType> candidates = allCandidates(typeArgument);
-=======
-  private List<List<ReferenceType>> candidateTypes(List<TypeVariable> parameters) {
-    List<List<ReferenceType>> candidateTypes = new ArrayList<>();
-    for (TypeVariable typeArgument : parameters) {
       List<ReferenceType> candidates = candidateTypes(typeArgument);
->>>>>>> a621aac9
       if (candidates.isEmpty()) {
         Log.logPrintf("No candidate types for %s%n", typeArgument);
         return Collections.emptyList();
@@ -618,16 +525,9 @@
    * @param argument the type argument
    * @return the list of candidate instantiations of the type argument
    */
-<<<<<<< HEAD
-  private List<ReferenceType> allCandidates(
-      @Det TypeInstantiator this, @Det TypeVariable argument) {
-    ParameterBound lowerBound = selectLowerBound(argument);
-    ParameterBound upperBound = selectUpperBound(argument);
-=======
-  private List<ReferenceType> candidateTypes(TypeVariable argument) {
+  private List<ReferenceType> candidateTypes(@Det TypeInstantiator this, @Det TypeVariable argument) {
     ParameterBound lowerBound = getLowerBound(argument);
     ParameterBound upperBound = getUpperBound(argument);
->>>>>>> a621aac9
 
     List<ReferenceType> typeList = new ArrayList<>();
     for (Type inputType : inputTypes) {
@@ -652,11 +552,7 @@
    * @return the upperbound of the argument if no other type parameter is needed, the {@code Object}
    *     bound otherwise
    */
-<<<<<<< HEAD
-  private ParameterBound selectUpperBound(@Det TypeInstantiator this, @Det TypeVariable argument) {
-=======
-  private ParameterBound getUpperBound(TypeVariable argument) {
->>>>>>> a621aac9
+  private ParameterBound getUpperBound(@Det TypeInstantiator this, @Det TypeVariable argument) {
     ParameterBound upperBound = argument.getUpperTypeBound();
     List<TypeVariable> parameters = upperBound.getTypeParameters();
     if (parameters.isEmpty() || (parameters.size() == 1 && parameters.contains(argument))) {
@@ -674,11 +570,7 @@
    * @return the lower bound of the argument if no other type parameter is needed, the {@link
    *     JavaTypes#NULL_TYPE} otherwise
    */
-<<<<<<< HEAD
-  private ParameterBound selectLowerBound(@Det TypeInstantiator this, @Det TypeVariable argument) {
-=======
-  private ParameterBound getLowerBound(TypeVariable argument) {
->>>>>>> a621aac9
+  private ParameterBound getLowerBound(@Det TypeInstantiator this, TypeVariable argument) {
     ParameterBound lowerBound = argument.getLowerTypeBound();
     List<TypeVariable> parameters = lowerBound.getTypeParameters();
     if (parameters.isEmpty() || (parameters.size() == 1 && parameters.contains(argument))) {
