--- conflicted
+++ resolved
@@ -101,12 +101,7 @@
     assert operation.isConstructorCall() : "only call with constructors of SortedSet subtype";
 
     TypeVariable parameter = operation.getDeclaringType().getTypeParameters().get(0);
-<<<<<<< HEAD
-    @Det List<TypeVariable> parameters = new ArrayList<>();
-    parameters.add(parameter);
-=======
     List<TypeVariable> parameters = Collections.singletonList(parameter);
->>>>>>> 5d5ba768
 
     TypeTuple opInputTypes = operation.getInputTypes();
 
@@ -486,15 +481,9 @@
    * @return the list of candidate lists for the parameters; returns the empty list if any parameter
    *     has no candidates
    */
-<<<<<<< HEAD
-  private List<List<ReferenceType>> getCandidateTypeLists(
-      @Det TypeInstantiator this, @Det List<TypeVariable> parameters) {
-    @Det List<List<ReferenceType>> candidateTypes = new ArrayList<>();
-=======
   @SuppressWarnings("MixedMutabilityReturnType")
   private List<List<ReferenceType>> getCandidateTypeLists(List<TypeVariable> parameters) {
     List<List<ReferenceType>> candidateTypes = new ArrayList<>();
->>>>>>> 5d5ba768
     for (TypeVariable typeArgument : parameters) {
       @Det List<ReferenceType> candidates = selectCandidates(typeArgument);
       if (candidates.isEmpty()) {
@@ -518,14 +507,8 @@
     ParameterBound lowerBound = selectLowerBound(argument);
     ParameterBound upperBound = selectUpperBound(argument);
 
-<<<<<<< HEAD
-    @Det List<TypeVariable> typeVariableList = new ArrayList<>();
-    typeVariableList.add(argument);
-    @Det List<ReferenceType> typeList = new ArrayList<>();
-=======
     List<TypeVariable> typeVariableList = Collections.singletonList(argument);
     List<ReferenceType> typeList = new ArrayList<>();
->>>>>>> 5d5ba768
     for (Type inputType : inputTypes) {
       if (inputType.isReferenceType()) {
         ReferenceType inputRefType = (ReferenceType) inputType;
