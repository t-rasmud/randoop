package randoop.reflection;

import java.util.ArrayList;
import java.util.List;
import java.util.regex.Pattern;
<<<<<<< HEAD
import org.checkerframework.checker.determinism.qual.Det;
import org.checkerframework.checker.determinism.qual.OrderNonDet;
import org.checkerframework.checker.determinism.qual.PolyDet;
import org.checkerframework.checker.nullness.qual.Nullable;
import randoop.main.RandoopBug;
=======
>>>>>>> a621aac9
import randoop.operation.TypedClassOperation;
import randoop.types.ClassOrInterfaceType;
import randoop.util.Log;

// If a given instance method implementation m is omitted, then all overridden implementations are
// also omitted, so that Randoop doesn't call any method that might dispatch to m at run time.  For
// example, if there is an omit pattern my.package.MyClass.toString method, then Object.toString
// will also be omitted (because otherwise a variable myObject might hold a MyClass, and a call
// myObject.toString() might dispatch to my.package.MyClass.toString).
//
// There is not currently a way to omit just one implementation and not all its overrdden
// implementations.
//
// There is not currently a way to omit a given instance method implementation m, plus also all
// overriding implementations.  That means that if you omit MyClass.m(), Randoop will not output
//   MyClass x = ...
//   x.m()
// but it might output
//   MySubclass x = ...
//   x.m()
//
// The way this code works is a bit gross.  A better implementation would work in two stages.
// 1. Find the method.  It might be defined in this class or inherited.  Throw an error if it cannot
// be found.
// 2. If it is an instance method, find all methods that it overrides and omit them too.  This does
// not use the omitmethods patterns.
//
// Step 1 can be done in this class.
// Step 2 is more naturally done in the client of this class, which can iterate through the methods
// that were omitted and the methods that remain in the model.

/**
 * Tests whether the {@link RawSignature} of an operation is matched by an omit. If so, the
 * operation should be omitted from the operation set.
 *
 * <p>A pattern matches an operation representing a constructor, if the pattern matches the {@link
 * RawSignature} of the operation. A pattern matches an operation representing a method, if the
 * pattern matches the {@link RawSignature} of an operation for which the declaring class is a
 * supertype of {@link TypedClassOperation#getDeclaringType()} of the operation. * A constructor may
 * If the operation is a method, a pattern matches the operation if This class provides methods that
 * (1) test the raw signature of an operation, and (2) test the raw signature of an operation and,
 * for an inherited method, that of the same operation in superclasses.
 */
public class OmitMethodsPredicate {

  /** Set to true to produce voluminous debugging regarding omission. */
  private static boolean logOmit = false;

  /** An OmitMethodsPredicate that does no omission. */
<<<<<<< HEAD
  public static final @Det OmitMethodsPredicate NO_OMISSION = new OmitMethodsPredicate(null);

  /** {@code Pattern}s to match operations that should be omitted. */
  private final List<@PolyDet Pattern> omitPatterns;
=======
  public static final OmitMethodsPredicate NO_OMISSION =
      new OmitMethodsPredicate(new ArrayList<>());

  /** {@code Pattern}s to match operations that should be omitted. Never side-effected. */
  private final List<Pattern> omitPatterns;
>>>>>>> a621aac9

  /**
   * Create a new OmitMethodsPredicate.
   *
   * @param omitPatterns a list of regular expressions for method signatures. May be empty.
   */
<<<<<<< HEAD
  public OmitMethodsPredicate(@Nullable @PolyDet List<@PolyDet Pattern> omitPatterns) {
    if (omitPatterns == null) {
      this.omitPatterns = new @PolyDet ArrayList<>();
    } else {
      this.omitPatterns = new @PolyDet ArrayList<>(omitPatterns);
    }
=======
  public OmitMethodsPredicate(List<Pattern> omitPatterns) {
    this.omitPatterns = new ArrayList<>(omitPatterns);
>>>>>>> a621aac9
  }

  /**
   * Indicates whether an omit pattern matches the raw signature of the method, either in the
   * declaring class of the method or in a supertype.
   *
   * @param operation the operation for the method or constructor
   * @return true if an omit pattern matches the signature of the method or constructor in the
   *     current class (or, for a method, a superclass that defines the method)
   */
<<<<<<< HEAD
  private boolean shouldOmitExact(
      @Det OmitMethodsPredicate this, @Det TypedClassOperation operation) {
=======
  public boolean shouldOmit(final TypedClassOperation operation) {
>>>>>>> a621aac9
    if (logOmit) {
      Log.logPrintf("shouldOmit: testing %s [%s]%n", operation, operation.getClass());
    }

    if (omitPatterns.isEmpty()) {
      return false;
    }

    if (operation.isConstructorCall()) {
      return shouldOmitConstructor(operation);
    }

    if (operation.isMethodCall()) {
      return shouldOmitMethod(operation);
    }

    return false;
  }

  /**
   * Indicates whether an omit pattern matches the raw signature of the constructor.
   *
   * @param operation the operation for the method
   * @return true if the signature of the constructor is matched by an omit pattern, false otherwise
   */
  // * @throws NoSuchMethodException if Randoop can't find the operation (this is a bug in Randoop)
  private boolean shouldOmitConstructor(TypedClassOperation operation) {
    return shouldOmitExact(operation);
  }

  /**
   * Indicates whether an omit pattern matches the raw signature of the method in either the
   * declaring class of the method or a supertype.
   *
   * @param operation the operation for the method
   * @return true if the signature of the method in the current class or a superclass is matched by
   *     an omit pattern, false otherwise
   */
  // * @throws NoSuchMethodException if Randoop can't find the operation (this is a bug in Randoop)
  @SuppressWarnings("ReferenceEquality")
<<<<<<< HEAD
  public boolean shouldOmit(
      @Det OmitMethodsPredicate this, final @Det TypedClassOperation operation) {
=======
  private boolean shouldOmitMethod(TypedClassOperation operation) {
>>>>>>> a621aac9
    if (logOmit) {
      Log.logPrintf("%nshouldOmitMethod(%s)%n", operation);
    }

    @Det RawSignature signature = operation.getRawSignature();

<<<<<<< HEAD
    /*
     * Search the type and its supertypes that have the method.
     */
    @OrderNonDet Set<@Det ClassOrInterfaceType> visited = new HashSet<>();
    @Det Queue<@Det ClassOrInterfaceType> typeQueue = new ArrayDeque<>();
    typeQueue.add(operation.getDeclaringType());
    while (!typeQueue.isEmpty()) {
      @Det ClassOrInterfaceType type = typeQueue.remove();
      if (!visited.add(type)) {
        continue;
=======
    // Search the type and its supertypes that have the method.

    for (ClassOrInterfaceType type : operation.getDeclaringType().getAllSupertypesInclusive()) {
      if (logOmit) {
        Log.logPrintf("shouldOmit looking in %s for %s%n", type, signature.getName());
>>>>>>> a621aac9
      }

      if (logOmit) {
        Log.logPrintf(
            " operation = %s%n"
                + " signature = %s%n signature.getName() = %s%n signature.getClassname() = %s%n"
                + " type = %s [%s]%n"
                + " type.getRuntimeClass() = %s%n"
                + " type.getRuntimeClass().getSimpleName()) = %s%n type.getRuntimeClass().getname()) = %s%n"
                + " type.getRuntimeClass().getTypeName()) = %s%n",
            operation,
            signature,
            signature.getName(),
            signature.getClassname(),
            type,
            type.getClass(),
            type.getRuntimeClass(),
            type.getRuntimeClass().getSimpleName(),
            type.getRuntimeClass().getName(),
            type.getRuntimeClass().getTypeName());
      }

      // Try to get the method for type
      boolean exists;
      try {
        type.getRuntimeClass().getMethod(signature.getName(), signature.getParameterTypes());
        exists = true;
      } catch (NoSuchMethodException e) {
        // This is not necessarily an error (yet); it might be a constructor.

        // see https://github.com/t-rasmud/checker-framework/issues/178
        String tmp = (type == operation.getDeclaringType()) ? "" : "super";
        if (logOmit) {
          Log.logPrintf(
              "no method %s in %stype %s%n",
              signature, tmp, type.getRuntimeClass().getSimpleName());
        }
        exists = false;
      }

      // If type has the method or constructor
      if (exists) {
        // Create the operation and test whether it is matched by an omit pattern
        @Det TypedClassOperation superTypeOperation = operation.getOperationForType(type);
        if (shouldOmitExact(superTypeOperation)) {
          return true;
        }
      }
    }

    return false;
  }

  /**
   * Returns true if the operation is a constructor or method call and some omit pattern matches the
   * {@link RawSignature} of the operation, in the operation's class.
   *
   * <p>This method does not check for matches of overridden definitions of the operation in
   * superclasses.
   *
   * @param operation the operation to be matched against the omit patterns of this predicate
   * @return true if the signature matches an omit pattern, and false otherwise
   */
  // TODO: Choose a better name for this helper method, that reflects its semantics.
  private boolean shouldOmitExact(TypedClassOperation operation) {
    if (logOmit) {
      Log.logPrintf("shouldOmitExact(%s)%n", operation);
    }

    if (!operation.isConstructorCall() && !operation.isMethodCall()) {
      throw new IllegalArgumentException(
          String.format("operation = %s [%s]", operation, operation.getClass()));
    }

    if (omitPatterns.isEmpty()) {
      return false;
    }

    String signature = operation.getRawSignature().toString();

    for (Pattern pattern : omitPatterns) {
      boolean result = pattern.matcher(signature).find();
      if (logOmit) {
        Log.logPrintf(
            "shouldOmitExact(%s): \"%s\".matches(%s) => %s%n",
            operation, pattern, signature, result);
      }
      if (result) {
        return true;
      }
    }
    return false;
  }

  @Override
  public String toString() {
    return "OmitMethodsPredicate: " + omitPatterns;
  }
}<|MERGE_RESOLUTION|>--- conflicted
+++ resolved
@@ -3,14 +3,10 @@
 import java.util.ArrayList;
 import java.util.List;
 import java.util.regex.Pattern;
-<<<<<<< HEAD
 import org.checkerframework.checker.determinism.qual.Det;
 import org.checkerframework.checker.determinism.qual.OrderNonDet;
 import org.checkerframework.checker.determinism.qual.PolyDet;
 import org.checkerframework.checker.nullness.qual.Nullable;
-import randoop.main.RandoopBug;
-=======
->>>>>>> a621aac9
 import randoop.operation.TypedClassOperation;
 import randoop.types.ClassOrInterfaceType;
 import randoop.util.Log;
@@ -60,35 +56,19 @@
   private static boolean logOmit = false;
 
   /** An OmitMethodsPredicate that does no omission. */
-<<<<<<< HEAD
-  public static final @Det OmitMethodsPredicate NO_OMISSION = new OmitMethodsPredicate(null);
-
-  /** {@code Pattern}s to match operations that should be omitted. */
+  public static final @Det OmitMethodsPredicate NO_OMISSION =
+      new OmitMethodsPredicate(new ArrayList<>());
+
+  /** {@code Pattern}s to match operations that should be omitted. Never side-effected. */
   private final List<@PolyDet Pattern> omitPatterns;
-=======
-  public static final OmitMethodsPredicate NO_OMISSION =
-      new OmitMethodsPredicate(new ArrayList<>());
-
-  /** {@code Pattern}s to match operations that should be omitted. Never side-effected. */
-  private final List<Pattern> omitPatterns;
->>>>>>> a621aac9
 
   /**
    * Create a new OmitMethodsPredicate.
    *
    * @param omitPatterns a list of regular expressions for method signatures. May be empty.
    */
-<<<<<<< HEAD
-  public OmitMethodsPredicate(@Nullable @PolyDet List<@PolyDet Pattern> omitPatterns) {
-    if (omitPatterns == null) {
-      this.omitPatterns = new @PolyDet ArrayList<>();
-    } else {
-      this.omitPatterns = new @PolyDet ArrayList<>(omitPatterns);
-    }
-=======
-  public OmitMethodsPredicate(List<Pattern> omitPatterns) {
-    this.omitPatterns = new ArrayList<>(omitPatterns);
->>>>>>> a621aac9
+  public OmitMethodsPredicate(@PolyDet List<@PolyDet Pattern> omitPatterns) {
+    this.omitPatterns = new @PolyDet ArrayList<>(omitPatterns);
   }
 
   /**
@@ -99,12 +79,7 @@
    * @return true if an omit pattern matches the signature of the method or constructor in the
    *     current class (or, for a method, a superclass that defines the method)
    */
-<<<<<<< HEAD
-  private boolean shouldOmitExact(
-      @Det OmitMethodsPredicate this, @Det TypedClassOperation operation) {
-=======
-  public boolean shouldOmit(final TypedClassOperation operation) {
->>>>>>> a621aac9
+  public boolean shouldOmit(@Det OmitMethodsPredicate this, final @Det TypedClassOperation operation) {
     if (logOmit) {
       Log.logPrintf("shouldOmit: testing %s [%s]%n", operation, operation.getClass());
     }
@@ -145,36 +120,18 @@
    */
   // * @throws NoSuchMethodException if Randoop can't find the operation (this is a bug in Randoop)
   @SuppressWarnings("ReferenceEquality")
-<<<<<<< HEAD
-  public boolean shouldOmit(
-      @Det OmitMethodsPredicate this, final @Det TypedClassOperation operation) {
-=======
-  private boolean shouldOmitMethod(TypedClassOperation operation) {
->>>>>>> a621aac9
+  private boolean shouldOmitMethod(@Det OmitMethodsPredicate this, @Det TypedClassOperation operation) {
     if (logOmit) {
       Log.logPrintf("%nshouldOmitMethod(%s)%n", operation);
     }
 
     @Det RawSignature signature = operation.getRawSignature();
 
-<<<<<<< HEAD
-    /*
-     * Search the type and its supertypes that have the method.
-     */
-    @OrderNonDet Set<@Det ClassOrInterfaceType> visited = new HashSet<>();
-    @Det Queue<@Det ClassOrInterfaceType> typeQueue = new ArrayDeque<>();
-    typeQueue.add(operation.getDeclaringType());
-    while (!typeQueue.isEmpty()) {
-      @Det ClassOrInterfaceType type = typeQueue.remove();
-      if (!visited.add(type)) {
-        continue;
-=======
     // Search the type and its supertypes that have the method.
 
     for (ClassOrInterfaceType type : operation.getDeclaringType().getAllSupertypesInclusive()) {
       if (logOmit) {
         Log.logPrintf("shouldOmit looking in %s for %s%n", type, signature.getName());
->>>>>>> a621aac9
       }
 
       if (logOmit) {
