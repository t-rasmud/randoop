package randoop.reflection;

import java.lang.reflect.Constructor;
import java.lang.reflect.Field;
import java.lang.reflect.Method;
import java.lang.reflect.Modifier;
import java.util.ArrayList;
import java.util.Collection;
import java.util.List;
import java.util.TreeSet;
import org.checkerframework.checker.determinism.qual.Det;
import org.checkerframework.checker.determinism.qual.PolyDet;
import randoop.condition.ExecutableSpecification;
import randoop.condition.SpecificationCollection;
import randoop.main.RandoopBug;
import randoop.operation.ConstructorCall;
import randoop.operation.EnumConstant;
import randoop.operation.MethodCall;
import randoop.operation.Operation;
import randoop.operation.TypedClassOperation;
import randoop.operation.TypedOperation;
import randoop.types.ClassOrInterfaceType;
import randoop.types.NonParameterizedType;
import randoop.types.Substitution;
import randoop.types.TypeTuple;
import randoop.util.Log;

/**
 * OperationExtractor is a {@link ClassVisitor} that creates a collection of {@link TypedOperation}
 * objects for a particular {@link ClassOrInterfaceType} through its visit methods as called by
 * {@link ReflectionManager#apply(Class)}.
 *
 * @see ReflectionManager
 * @see ClassVisitor
 */
public class OperationExtractor extends DefaultClassVisitor {

  /** Whether to produce debugging output to the Randoop log. */
  private static boolean debug = false;

  /** The type of the declaring class for the collected operations. */
  private ClassOrInterfaceType classType;

  /** The operations collected by the extractor. This is the product of applying the visitor. */
<<<<<<< HEAD
  private final Collection<@PolyDet TypedOperation> operations;
=======
  private final Collection<TypedOperation> operations = new TreeSet<>();
>>>>>>> a621aac9

  /** The reflection policy for collecting operations. */
  private final ReflectionPredicate reflectionPredicate;

  /** The predicate to test whether to omit an operation. */
  private OmitMethodsPredicate omitPredicate;

  /** The predicate to test visibility. */
  private final VisibilityPredicate visibilityPredicate;

  /** The specifications (pre/post/throws-conditions). */
  private final SpecificationCollection operationSpecifications;

  /**
   * Returns the operations in the class that satisfy the given predicates.
   *
   * @param clazz the declaring class for collected operations
   * @param reflectionPredicate the reflection predicate
   * @param visibilityPredicate the predicate for test visibility
   * @return the operations in the class that sastisfy the given predicates
   */
  public static List<TypedOperation> operations(
      Class<?> clazz,
      ReflectionPredicate reflectionPredicate,
      VisibilityPredicate visibilityPredicate) {
    return operations(
        clazz, reflectionPredicate, OmitMethodsPredicate.NO_OMISSION, visibilityPredicate, null);
  }

  /**
   * Returns the operations in the class that satisfy the given predicates.
   *
   * @param classType the declaring class for collected operations
   * @param reflectionPredicate the reflection predicate
   * @param visibilityPredicate the predicate for test visibility
   * @return the operations in the class that sastisfy the given predicates
   */
  public static List<TypedOperation> operations(
      ClassOrInterfaceType classType,
      ReflectionPredicate reflectionPredicate,
      VisibilityPredicate visibilityPredicate) {
    return operations(
        classType,
        reflectionPredicate,
        OmitMethodsPredicate.NO_OMISSION,
        visibilityPredicate,
        null);
  }

  /**
   * Returns the operations in the class that satisfy the given predicates.
   *
   * @param classTypes the declaring classes for collected operations
   * @param reflectionPredicate the reflection predicate
   * @param visibilityPredicate the predicate for test visibility
   * @return the operations in the class that sastisfy the given predicates
   */
  public static List<TypedOperation> operations(
      Collection<ClassOrInterfaceType> classTypes,
      ReflectionPredicate reflectionPredicate,
      VisibilityPredicate visibilityPredicate) {
    return operations(
        classTypes,
        reflectionPredicate,
        OmitMethodsPredicate.NO_OMISSION,
        visibilityPredicate,
        null);
  }

  /**
   * Returns the operations in the class that satisfy the given predicates.
   *
   * @param clazz the declaring class for collected operations
   * @param reflectionPredicate the reflection predicate
   * @param omitPredicate the list of {@code Pattern} objects for omitting methods, may be null
   * @param visibilityPredicate the predicate for test visibility
   * @return the operations in the class that sastisfy the given predicates
   */
  public static List<TypedOperation> operations(
      Class<?> clazz,
      ReflectionPredicate reflectionPredicate,
      OmitMethodsPredicate omitPredicate,
      VisibilityPredicate visibilityPredicate) {
    return operations(clazz, reflectionPredicate, omitPredicate, visibilityPredicate, null);
  }

  /**
   * Returns the operations in the class that satisfy the given predicates.
   *
   * @param classType the declaring class for collected operations
   * @param reflectionPredicate the reflection predicate
   * @param omitPredicate the list of {@code Pattern} objects for omitting methods, may be null
   * @param visibilityPredicate the predicate for test visibility
   * @return the operations in the class that sastisfy the given predicates
   */
  public static List<TypedOperation> operations(
      ClassOrInterfaceType classType,
      ReflectionPredicate reflectionPredicate,
      OmitMethodsPredicate omitPredicate,
      VisibilityPredicate visibilityPredicate) {
    return operations(classType, reflectionPredicate, omitPredicate, visibilityPredicate, null);
  }

  /**
   * Returns the operations in the class that satisfy the given predicates.
   *
   * @param classTypes the declaring classes for collected operations
   * @param reflectionPredicate the reflection predicate
   * @param omitPredicate the list of {@code Pattern} objects for omitting methods, may be null
   * @param visibilityPredicate the predicate for test visibility
   * @return the operations in the class that sastisfy the given predicates
   */
  public static List<TypedOperation> operations(
      Collection<ClassOrInterfaceType> classTypes,
      ReflectionPredicate reflectionPredicate,
      OmitMethodsPredicate omitPredicate,
      VisibilityPredicate visibilityPredicate) {
    return operations(classTypes, reflectionPredicate, omitPredicate, visibilityPredicate, null);
  }

  /**
   * Returns the operations in the class that satisfy the given predicates.
   *
   * @param clazz the declaring class for collected operations
   * @param reflectionPredicate the reflection predicate
   * @param omitMethodsPredicate the list of {@code Pattern} objects for omitting methods, may be
   *     null
   * @param visibilityPredicate the predicate for test visibility
   * @param operationSpecifications the specifications (pre/post/throws-conditions)
   * @return the operations in the class that sastisfy the given predicates
   */
  public static List<TypedOperation> operations(
      Class<?> clazz,
      ReflectionPredicate reflectionPredicate,
      OmitMethodsPredicate omitMethodsPredicate,
      VisibilityPredicate visibilityPredicate,
      SpecificationCollection operationSpecifications) {
    return operations(
        ClassOrInterfaceType.forClass(clazz),
        reflectionPredicate,
        omitMethodsPredicate,
        visibilityPredicate,
        operationSpecifications);
  }

  /**
   * Returns the operations in the class that satisfy the given predicates.
   *
   * @param classType the declaring class for collected operations
   * @param reflectionPredicate the reflection predicate
   * @param omitMethodsPredicate the list of {@code Pattern} objects for omitting methods, may be
   *     null
   * @param visibilityPredicate the predicate for test visibility
   * @param operationSpecifications the specifications (pre/post/throws-conditions)
   * @return the operations in the class that sastisfy the given predicates
   */
  public static List<TypedOperation> operations(
      ClassOrInterfaceType classType,
      ReflectionPredicate reflectionPredicate,
      OmitMethodsPredicate omitMethodsPredicate,
      VisibilityPredicate visibilityPredicate,
      SpecificationCollection operationSpecifications) {
    ReflectionManager mgr = new ReflectionManager(visibilityPredicate);
    OperationExtractor extractor =
        new OperationExtractor(
            classType,
            reflectionPredicate,
            omitMethodsPredicate,
            visibilityPredicate,
            operationSpecifications);
    mgr.apply(extractor, classType.getRuntimeClass());
    return new ArrayList<>(extractor.getOperations());
  }

  /**
   * Returns the operations in the class that satisfy the given predicates.
   *
   * @param classTypes the declaring classes for collected operations
   * @param reflectionPredicate the reflection predicate
   * @param omitMethodsPredicate the list of {@code Pattern} objects for omitting methods, may be
   *     null
   * @param visibilityPredicate the predicate for test visibility
   * @param operationSpecifications the specifications (pre/post/throws-conditions)
   * @return the operations in the class that sastisfy the given predicates
   */
  public static List<TypedOperation> operations(
      Collection<ClassOrInterfaceType> classTypes,
      ReflectionPredicate reflectionPredicate,
      OmitMethodsPredicate omitMethodsPredicate,
      VisibilityPredicate visibilityPredicate,
      SpecificationCollection operationSpecifications) {
    Collection<TypedOperation> result = new TreeSet<>();
    ReflectionManager mgr = new ReflectionManager(visibilityPredicate);
    for (ClassOrInterfaceType classType : classTypes) {
      OperationExtractor extractor =
          new OperationExtractor(
              classType,
              reflectionPredicate,
              omitMethodsPredicate,
              visibilityPredicate,
              operationSpecifications);
      mgr.apply(extractor, classType.getRuntimeClass());
      result.addAll(extractor.getOperations());
    }
    return new ArrayList<>(result);
  }

  /**
   * Converts a list of classes to a list of ClassOrInterfaceType.
   *
   * @param classes a list of Class objects
   * @return a list of ClassOrInterfaceType objects
   */
  public static List<ClassOrInterfaceType> classListToTypeList(List<Class<?>> classes) {
    List<ClassOrInterfaceType> result = new ArrayList<>();
    for (Class<?> c : classes) {
      result.add(ClassOrInterfaceType.forClass(c));
    }
    return result;
  }

  /**
   * Creates a visitor object that collects the {@link TypedOperation} objects corresponding to
   * members of the class satisfying the given visibility and reflection predicates and that don't
   * violate the omit method predicate.
   *
   * <p>Once created this visitor should only be applied to members of {@code
   * classType.getRuntimeType()}.
   *
   * @param classType the declaring class for collected operations
   * @param reflectionPredicate the reflection predicate
   * @param omitPredicate the list of {@code Pattern} objects for omitting methods, may be null
   * @param visibilityPredicate the predicate for test visibility
   * @param operationSpecifications the specifications (pre/post/throws-conditions)
   */
  public OperationExtractor(
      @PolyDet ClassOrInterfaceType classType,
      @PolyDet ReflectionPredicate reflectionPredicate,
      @PolyDet OmitMethodsPredicate omitPredicate,
      @PolyDet VisibilityPredicate visibilityPredicate,
      @PolyDet SpecificationCollection operationSpecifications) {
    this.classType = classType;
<<<<<<< HEAD
    this.operations = new @PolyDet TreeSet<>();
=======
>>>>>>> a621aac9
    this.reflectionPredicate = reflectionPredicate;
    this.omitPredicate = omitPredicate;
    this.visibilityPredicate = visibilityPredicate;
    this.operationSpecifications = operationSpecifications;
  }

  /**
   * Creates a visitor object that collects the {@link TypedOperation} objects corresponding to
   * members of the class satisfying the given visibility and reflection predicates.
   *
   * @param classType the declaring class for collected operations
   * @param reflectionPredicate the reflection predicate
   * @param visibilityPredicate the predicate for test visibility
   */
  public OperationExtractor(
      ClassOrInterfaceType classType,
      ReflectionPredicate reflectionPredicate,
      VisibilityPredicate visibilityPredicate) {
    this(
        classType,
        reflectionPredicate,
        OmitMethodsPredicate.NO_OMISSION,
        visibilityPredicate,
        null);
  }

  /**
   * Creates a visitor object that collects the {@link TypedOperation} objects corresponding to
   * members of the class satisfying the given visibility and reflection predicates.
   *
   * @param classType the declaring class for collected operations
   * @param reflectionPredicate the reflection predicate
   * @param omitPredicate the list of {@code Pattern} objects for omitting methods, may be null
   * @param visibilityPredicate the predicate for test visibility
   */
  public OperationExtractor(
      ClassOrInterfaceType classType,
      ReflectionPredicate reflectionPredicate,
      OmitMethodsPredicate omitPredicate,
      VisibilityPredicate visibilityPredicate) {
    this(classType, reflectionPredicate, omitPredicate, visibilityPredicate, null);
  }

  /**
   * Updates the operation types in the case that {@code operation.getDeclaringType()} is generic,
   * but {@code classType} is not. Constructs a {@link Substitution} that unifies the generic
   * declaring type with {@code classType} or a superType.
   *
   * @param operation the operation to instantiate
   * @return operation instantiated to match {@code classType} if the declaring type is generic and
   *     {@code classType} is not; the unmodified operation otherwise
   * @throws RandoopBug if there is no substitution that unifies the declaring type with {@code
   *     classType} or a supertype
   */
  private TypedClassOperation instantiateTypes(
      @Det OperationExtractor this, @Det TypedClassOperation operation) {
    if (!classType.isGeneric() && operation.getDeclaringType().isGeneric()) {
      @Det Substitution substitution =
          classType.getInstantiatingSubstitution(operation.getDeclaringType());
      if (substitution == null) { // No unifying substitution found
        throw new RandoopBug(
            String.format(
                "Type %s for operation %s is not a subtype of an instantiation of declaring class of method %s",
                classType, operation, operation.getDeclaringType()));
      }
      operation = operation.substitute(substitution);
      if (operation == null) {
        // No more details available because formal parameter {@code operation} was overwritten.
        throw new RandoopBug("Instantiation of operation failed");
      }
    }

    return operation;
  }

  /**
   * Ensures that field {@code classType} of this object is a subtype of {@code
   * operation.getDeclaringType()}; throws an exception if not.
   *
   * @param operation the operation for which types are to be checked
   * @throws RandoopBug if field {@code classType} of this is not a subtype of {@code
   *     operation.getDeclaringType()}
   */
  // TODO: poor name
  private void checkSubTypes(@Det OperationExtractor this, @Det TypedClassOperation operation) {
    @Det ClassOrInterfaceType declaringType = operation.getDeclaringType();
    if (!classType.isSubtypeOf(declaringType)) {
      throw new RandoopBug(
          String.format(
              "Incompatible receiver type for operation %s:%n  %s%nis not a subtype of%n  %s",
              operation, Log.toStringAndClass(classType), Log.toStringAndClass(declaringType)));
    }
  }

  /**
   * Creates a {@link ConstructorCall} object for the {@link Constructor}.
   *
   * @param constructor a {@link Constructor} object to be represented as an {@link Operation}
   */
  @Override
  public void visit(@Det OperationExtractor this, @Det Constructor<?> constructor) {
    if (debug) {
      System.out.println("OperationExtractor.visit: constructor=" + constructor);
    }
    assert constructor.getDeclaringClass().equals(classType.getRuntimeClass())
        : "classType "
            + classType
            + " and declaring class "
            + constructor.getDeclaringClass().getName()
            + " should be same";
    if (!reflectionPredicate.test(constructor)) {
      return;
    }
    @Det TypedClassOperation operation = instantiateTypes(TypedOperation.forConstructor(constructor));
    if (debug) {
      Log.logPrintf(
          "OperationExtractor.visit: operation=%s for constructor %s%n", operation, constructor);
    }
    checkSubTypes(operation);
    if (!omitPredicate.shouldOmit(operation)) {
      if (operationSpecifications != null) {
        @Det ExecutableSpecification execSpec =
            operationSpecifications.getExecutableSpecification(constructor);
        if (!execSpec.isEmpty()) {
          operation.setExecutableSpecification(execSpec);
        }
      }
      if (debug) {
        System.out.printf(
            "OperationExtractor.visit: add operation %s%n", Log.toStringAndClass(operation));
      }
      operations.add(operation);
    }
  }

  /**
   * Creates a {@link MethodCall} object for the {@link Method}.
   *
   * <p>The created operation has the declaring class of {@code method} as the declaring type. An
   * exception is a static method for which the declaring class is not public, in which case {@link
   * #classType} is used as the declaring class.
   *
   * @param method a {@link Method} object to be represented as an {@link Operation}
   */
  @Override
  public void visit(@Det OperationExtractor this, @Det Method method) {
    if (debug) {
      System.out.println("OperationExtractor.visit: method=" + method);
    }
    if (!reflectionPredicate.test(method)) {
      return;
    }
    @Det TypedClassOperation operation = instantiateTypes(TypedOperation.forMethod(method));
    if (debug) {
      System.out.println("OperationExtractor.visit: operation=" + operation);
    }
    checkSubTypes(operation);

    if (operation.isStatic()) {
      // If this classType inherits this static method, but declaring class is not public, then
      // consider method to have classType as declaring class.
      int declaringClassMods =
          method.getDeclaringClass().getModifiers() & Modifier.classModifiers();
      if (!Modifier.isPublic(declaringClassMods)) {
        operation = operation.getOperationForType(classType);
        if (debug) {
          System.out.println("OperationExtractor.visit: operation changed to " + operation);
        }
      }
    }

    // The declaring type of the method is not necessarily the classType, but may want to omit
    // method in classType. So, create operation with the classType as declaring type for omit
    // search.
    if (!omitPredicate.shouldOmit(operation.getOperationForType(classType))) {
      if (operationSpecifications != null) {
        @Det ExecutableSpecification execSpec =
            operationSpecifications.getExecutableSpecification(method);
        if (!execSpec.isEmpty()) {
          operation.setExecutableSpecification(execSpec);
        }
      }
      if (debug) {
        System.out.println("OperationExtractor.visit: add operation " + operation);
      }
      operations.add(operation);
    }
  }

  /**
   * Adds the {@link Operation} objects corresponding to getters and setters appropriate to the kind
   * of field.
   *
   * @param field a {@link Field} object to be represented as an {@link Operation}
   */
  @Override
  public void visit(@Det OperationExtractor this, @Det Field field) {
    assert field.getDeclaringClass().isAssignableFrom(classType.getRuntimeClass())
        : "classType "
            + classType
            + " should be assignable from "
            + field.getDeclaringClass().getName();
    if (!reflectionPredicate.test(field)) {
      return;
    }

    @Det ClassOrInterfaceType declaringType = ClassOrInterfaceType.forClass(field.getDeclaringClass());

    int mods = field.getModifiers() & Modifier.fieldModifiers();
    if (!visibilityPredicate.isVisible(field.getDeclaringClass())) {
      if (Modifier.isStatic(mods) && Modifier.isFinal(mods)) {
        // XXX This is a stop-gap to handle potentially ambiguous inherited constants.
        // A static final field of a non-public class may be accessible via a subclass, but only
        // if the field is not ambiguously inherited in the subclass. Without knowing for sure
        // whether there are two inherited fields with the same name, we cannot decide which case
        // is presented. So, assuming that there is an ambiguity and bailing on type.
        return;
      }
      if (!(declaringType.isGeneric() && classType.isInstantiationOf(declaringType))) {
        declaringType = classType;
      }
    }

    @Det TypedClassOperation getter =
        instantiateTypes(TypedOperation.createGetterForField(field, declaringType));
    checkSubTypes(getter);
    if (getter != null) {
      operations.add(getter);
    }
    if (!Modifier.isFinal(mods)) {
      @Det TypedClassOperation operation =
          instantiateTypes(TypedOperation.createSetterForField(field, declaringType));
      if (operation != null) {
        operations.add(operation);
      }
    }
  }

  /**
   * Creates a {@link EnumConstant} object for the {@link Enum}.
   *
   * @param e an {@link Enum} object to be represented as an {@link Operation}
   */
  @Override
  public void visit(@Det OperationExtractor this, @Det Enum<?> e) {
    @Det ClassOrInterfaceType enumType = NonParameterizedType.forClass(e.getDeclaringClass());
    assert !enumType.isGeneric() : "type of enum class cannot be generic";
    @Det EnumConstant op = new EnumConstant(e);
    @Det TypedClassOperation operation =
        new TypedClassOperation(op, enumType, new TypeTuple(), enumType);
    operations.add(operation);
  }

  /**
   * Returns the {@link TypedOperation} objects collected for {@link #classType}.
   *
   * <p>Should be called after all members of the class are visited.
   *
   * @return the collection of operations collected for the class
   */
  public Collection<@PolyDet TypedOperation> getOperations() {
    return operations;
  }
}<|MERGE_RESOLUTION|>--- conflicted
+++ resolved
@@ -42,11 +42,7 @@
   private ClassOrInterfaceType classType;
 
   /** The operations collected by the extractor. This is the product of applying the visitor. */
-<<<<<<< HEAD
-  private final Collection<@PolyDet TypedOperation> operations;
-=======
-  private final Collection<TypedOperation> operations = new TreeSet<>();
->>>>>>> a621aac9
+  private final Collection<@PolyDet TypedOperation> operations = new TreeSet<>();
 
   /** The reflection policy for collecting operations. */
   private final ReflectionPredicate reflectionPredicate;
@@ -289,10 +285,6 @@
       @PolyDet VisibilityPredicate visibilityPredicate,
       @PolyDet SpecificationCollection operationSpecifications) {
     this.classType = classType;
-<<<<<<< HEAD
-    this.operations = new @PolyDet TreeSet<>();
-=======
->>>>>>> a621aac9
     this.reflectionPredicate = reflectionPredicate;
     this.omitPredicate = omitPredicate;
     this.visibilityPredicate = visibilityPredicate;
