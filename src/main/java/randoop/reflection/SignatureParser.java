--- conflicted
+++ resolved
@@ -6,11 +6,8 @@
 import java.util.Arrays;
 import java.util.regex.Matcher;
 import java.util.regex.Pattern;
-<<<<<<< HEAD
 import org.checkerframework.checker.determinism.qual.Det;
-=======
 import java.util.stream.Collectors;
->>>>>>> a621aac9
 import randoop.types.Type;
 
 /** Parses type signature strings used to identify methods and constructors in input. */
@@ -70,15 +67,8 @@
    */
   @SuppressWarnings("signature") // parsing
   public static AccessibleObject parse(
-<<<<<<< HEAD
-      @Det String signature,
-      @Det VisibilityPredicate visibility,
-      @Det ReflectionPredicate reflectionPredicate)
-      throws SignatureParseException {
-=======
-      String signature, VisibilityPredicate visibility, ReflectionPredicate reflectionPredicate)
+      @Det String signature, @Det VisibilityPredicate visibility, @Det ReflectionPredicate reflectionPredicate)
       throws SignatureParseException, FailedPredicateException {
->>>>>>> a621aac9
     Matcher signatureMatcher = SIGNATURE_PATTERN.matcher(signature);
     if (!signatureMatcher.matches()) {
       throw new IllegalArgumentException("Method signature expected: " + signature);
