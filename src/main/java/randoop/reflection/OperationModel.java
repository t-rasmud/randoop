package randoop.reflection;

import static randoop.main.GenInputsAbstract.ClassLiteralsMode;

import java.io.IOException;
import java.lang.reflect.Constructor;
import java.lang.reflect.Modifier;
import java.util.ArrayList;
import java.util.LinkedHashSet;
import java.util.List;
import java.util.Set;
import java.util.TreeSet;
import randoop.Globals;
import randoop.contract.CompareToAntiSymmetric;
import randoop.contract.CompareToEquals;
import randoop.contract.CompareToReflexive;
import randoop.contract.CompareToSubs;
import randoop.contract.CompareToTransitive;
import randoop.contract.EqualsHashcode;
import randoop.contract.EqualsReflexive;
import randoop.contract.EqualsReturnsNormally;
import randoop.contract.EqualsSymmetric;
import randoop.contract.EqualsToNullRetFalse;
import randoop.contract.EqualsTransitive;
import randoop.contract.ObjectContract;
import randoop.generation.ComponentManager;
import randoop.main.ClassNameErrorHandler;
import randoop.main.GenInputsAbstract;
import randoop.operation.MethodCall;
import randoop.operation.OperationParseException;
import randoop.operation.OperationParser;
import randoop.operation.TypedClassOperation;
import randoop.operation.TypedOperation;
import randoop.sequence.Sequence;
import randoop.test.ContractSet;
import randoop.types.ClassOrInterfaceType;
import randoop.types.Type;
import randoop.util.Log;
import randoop.util.MultiMap;

/**
 * {@code OperationModel} represents the information context from which tests are generated. The
 * model includes:
 *
 * <ul>
 *   <li>classes under test,
 *   <li>operations of all classes,
 *   <li>any atomic code sequences derived from command-line arguments, and
 *   <li>the contracts or oracles used to generate tests.
 * </ul>
 *
 * <p>This class manages all information about generic classes internally, and instantiates any type
 * variables in operations before returning them.
 */
public class OperationModel {

  private final VisibilityPredicate visibility;
  private final ReflectionPredicate reflectionPredicate;
  private final ConditionCollection operationConditions;

  /** The set of class declaration types for this model */
  private Set<ClassOrInterfaceType> classTypes;

  /** The count of classes under test for this model */
  private int classCount;

  /** The set of input types for this model */
  private Set<Type> inputTypes;

  /** The set of class objects used in the exercised-class test filter */
  private final LinkedHashSet<Class<?>> exercisedClasses;

  /** Map for singleton sequences of literals extracted from classes. */
  private MultiMap<ClassOrInterfaceType, Sequence> classLiteralMap;

  /** Set of singleton sequences for values from TestValue annotated fields. */
  private Set<Sequence> annotatedTestValues;

  /** Set of object contracts used to generate tests. */
  private ContractSet contracts;

  /** Set of concrete operations extracted from classes */
  private final Set<TypedOperation> operations;

<<<<<<< HEAD
  /**
   * Create an empty model of test context.
   * @param visibility  the {@link VisibilityPredicate} for this model
   * @param reflectionPredicate  the {@link ReflectionPredicate} for this model
   * @param operationConditions  the conditions to add to operations in this model
   */
  private OperationModel(
      VisibilityPredicate visibility,
      ReflectionPredicate reflectionPredicate,
      ConditionCollection operationConditions) {
    this.visibility = visibility;
    this.reflectionPredicate = reflectionPredicate;
    this.operationConditions = operationConditions;
    classTypes = new LinkedHashSet<>();
    inputTypes = new LinkedHashSet<>();
=======
  /** Create an empty model of test context. */
  private OperationModel() {
    classTypes = new TreeSet<>();
    inputTypes = new TreeSet<>();
>>>>>>> 1c808bc6
    classLiteralMap = new MultiMap<>();
    annotatedTestValues = new LinkedHashSet<>();
    contracts = new ContractSet();
    contracts.add(EqualsReflexive.getInstance());
    contracts.add(EqualsSymmetric.getInstance());
    contracts.add(EqualsHashcode.getInstance());
    contracts.add(EqualsToNullRetFalse.getInstance());
    contracts.add(EqualsReturnsNormally.getInstance());
    contracts.add(EqualsTransitive.getInstance());
    contracts.add(CompareToReflexive.getInstance());
    contracts.add(CompareToAntiSymmetric.getInstance());
    contracts.add(CompareToEquals.getInstance());
    contracts.add(CompareToSubs.getInstance());
    contracts.add(CompareToTransitive.getInstance());

    exercisedClasses = new LinkedHashSet<>();
    operations = new TreeSet<>();
    classCount = 0;
  }

  /**
   * Factory method to construct an operation model for a particular set of classes
   *
<<<<<<< HEAD
   * @param visibility
   *          the {@link randoop.reflection.VisibilityPredicate} to test
   *          accessibility of classes and class members.
   * @param reflectionPredicate  the reflection predicate to determine which classes and
   *                             class members are used
   * @param classnames  the names of classes under test
   * @param exercisedClassnames  the names of classes to be tested by exercised heuristic
   * @param methodSignatures  the signatures of methods to be added to the model
   * @param errorHandler  the handler for bad file name errors
   * @param literalsFileList  the list of literals file names
   * @param conditionCollection  the conditions to be added to operations
=======
   * @param visibility the {@link randoop.reflection.VisibilityPredicate} to test accessibility of
   *     classes and class members
   * @param reflectionPredicate the reflection predicate to determine which classes and class
   *     members are used
   * @param classnames the names of classes under test
   * @param exercisedClassnames the names of classes to be tested by exercised heuristic
   * @param methodSignatures the signatures of methods to be added to the model
   * @param errorHandler the handler for bad file name errors
   * @param literalsFileList the list of literals file names
>>>>>>> 1c808bc6
   * @return the operation model for the parameters
   * @throws OperationParseException if a method signature is ill-formed
   * @throws NoSuchMethodException if an attempt is made to load a non-existent method
   */
  public static OperationModel createModel(
      VisibilityPredicate visibility,
      ReflectionPredicate reflectionPredicate,
      Set<String> classnames,
      Set<String> exercisedClassnames,
      Set<String> methodSignatures,
      ClassNameErrorHandler errorHandler,
<<<<<<< HEAD
      List<String> literalsFileList,
      ConditionCollection conditionCollection)
=======
      List<String> literalsFileList)
>>>>>>> 1c808bc6
      throws OperationParseException, NoSuchMethodException {

    OperationModel model = new OperationModel(visibility, reflectionPredicate, conditionCollection);

    model.addClassTypes(classnames, exercisedClassnames, errorHandler, literalsFileList);

<<<<<<< HEAD
    model.addOperations();
=======
    model.addOperations(model.classTypes, visibility, reflectionPredicate);
>>>>>>> 1c808bc6
    model.addOperations(methodSignatures);
    model.addObjectConstructor();

    return model;
  }

  /**
   * Adds literals to the component manager, by parsing any literals files specified by the user.
   * Includes literals at different levels indicated by {@link ClassLiteralsMode}.
   *
   * @param compMgr the component manager
   * @param literalsFile the list of literals file names
   * @param literalsLevel the level of literals to add
   */
  public void addClassLiterals(
      ComponentManager compMgr, List<String> literalsFile, ClassLiteralsMode literalsLevel) {

    // Add a (1-element) sequence corresponding to each literal to the component
    // manager.

    for (String filename : literalsFile) {
      MultiMap<ClassOrInterfaceType, Sequence> literalmap;
      if (filename.equals("CLASSES")) {
        literalmap = classLiteralMap;
      } else {
        literalmap = LiteralFileReader.parse(filename);
      }

      for (ClassOrInterfaceType type : literalmap.keySet()) {
        Package pkg = (literalsLevel == ClassLiteralsMode.PACKAGE ? type.getPackage() : null);
        for (Sequence seq : literalmap.getValues(type)) {
          switch (literalsLevel) {
            case CLASS:
              compMgr.addClassLevelLiteral(type, seq);
              break;
            case PACKAGE:
              assert pkg != null;
              compMgr.addPackageLevelLiteral(pkg, seq);
              break;
            case ALL:
              compMgr.addGeneratedSequence(seq);
              break;
            default:
              throw new Error(
                  "Unexpected error in GenTests -- please report at https://github.com/randoop/randoop/issues");
          }
        }
      }
    }
  }

  /**
   * Gets observer methods from the set of signatures.
   *
   * @param observerSignatures the set of method signatures
   * @return the map to observer methods from their declaring class type
   * @throws OperationParseException if a method signature cannot be parsed
   */
  public MultiMap<Type, TypedOperation> getObservers(Set<String> observerSignatures)
      throws OperationParseException {
    // Populate observer_map from observers file.
    MultiMap<Type, TypedOperation> observerMap = new MultiMap<>();
    for (String sig : observerSignatures) {
      TypedClassOperation operation = MethodCall.parse(sig);
      Type outputType = operation.getOutputType();
      if (outputType.isPrimitive() || outputType.isString() || outputType.isEnum()) {
        observerMap.add(operation.getDeclaringType(), operation);
      }
    }
    return observerMap;
  }

  /**
   * Returns the set of types for classes under test.
   *
   * @return the set of class types
   */
  public Set<ClassOrInterfaceType> getClassTypes() {
    return classTypes;
  }

  /**
   * Returns the set of identified {@code Class<?>} objects for the exercised class heuristic.
   *
   * @return the set of exercised classes
   */
  public Set<Class<?>> getExercisedClasses() {
    return exercisedClasses;
  }

  /**
   * Returns the set of input types that occur as parameters in classes under test.
   *
   * @see TypeExtractor
   * @return the set of input types that occur in classes under test
   */
  public Set<Type> getInputTypes() {
    //TODO this is not used, should it be? or should it even be here?
    return inputTypes;
  }

  /**
   * Indicate whether the model has class types.
   *
   * @return true if the model has class types, and false if the class type set is empty
   */
  public boolean hasClasses() {
    return classCount > 0;
  }

  public List<TypedOperation> getOperations() {
    return new ArrayList<>(operations);
  }

  /**
   * Returns all {@link ObjectContract} objects for this run of Randoop. Includes Randoop defaults
   * and {@link randoop.CheckRep} annotated methods.
   *
   * @return the list of contracts
   */
  public ContractSet getContracts() {
    return contracts;
  }

  public Set<Sequence> getAnnotatedTestValues() {
    return annotatedTestValues;
  }

  public void log() {
    if (!Log.isLoggingOn()) {
      return;
    }

    try {
      GenInputsAbstract.log.write("Operations: " + Globals.lineSep);
      for (TypedOperation t : this.operations) {
        GenInputsAbstract.log.write(t.toString());
        GenInputsAbstract.log.write(Globals.lineSep);
        GenInputsAbstract.log.flush();
      }
    } catch (IOException e) {
      e.printStackTrace();
      System.exit(1);
    }
  }

  /**
   * Gathers class types to be used in a run of Randoop and adds them to this {@code
   * OperationModel}. Specifically, collects types for classes-under-test, objects for
   * exercised-class heuristic, concrete input types, annotated test values, and literal values.
   * Also collects annotated test values, and class literal values used in test generation.
   *
<<<<<<< HEAD
   * @param classnames  the names of classes-under-test
   * @param exercisedClassnames  the names of classes used in exercised-class heuristic
   * @param errorHandler  the handler for bad class names
   * @param literalsFileList  the list of literals file names
=======
   * @param visibility the visibility predicate
   * @param reflectionPredicate the predicate to determine which reflection objects are used
   * @param classnames the names of classes-under-test
   * @param exercisedClassnames the names of classes used in exercised-class heuristic
   * @param errorHandler the handler for bad class names
   * @param literalsFileList the list of literals file names
>>>>>>> 1c808bc6
   */
  private void addClassTypes(
      Set<String> classnames,
      Set<String> exercisedClassnames,
      ClassNameErrorHandler errorHandler,
      List<String> literalsFileList) {
    ReflectionManager mgr = new ReflectionManager(visibility);
    mgr.add(new DeclarationExtractor(this.classTypes, reflectionPredicate));
    mgr.add(new TypeExtractor(this.inputTypes, visibility));
    mgr.add(new TestValueExtractor(this.annotatedTestValues));
    mgr.add(new CheckRepExtractor(this.contracts));
    if (literalsFileList.contains("CLASSES")) {
      mgr.add(new ClassLiteralExtractor(this.classLiteralMap));
    }

    // Collect classes under test
    Set<Class<?>> visitedClasses = new LinkedHashSet<>();
    for (String classname : classnames) {
      Class<?> c = null;
      try {
        c = TypeNames.getTypeForName(classname);
      } catch (ClassNotFoundException e) {
        errorHandler.handle(classname);
      } catch (Throwable e) {
        errorHandler.handle(classname, e.getCause());
      }
      // Note that c could be null if errorHandler just warns on bad names
      if (c != null && !visitedClasses.contains(c)) {
        visitedClasses.add(c);

        // ignore interfaces and non-visible classes
        if (!visibility.isVisible(c)) {
          System.out.println(
              "Ignoring non-visible " + c + " specified via --classlist or --testclass.");
        } else if (c.isInterface()) {
          System.out.println("Ignoring " + c + " specified via --classlist or --testclass.");
        } else {
          if (Modifier.isAbstract(c.getModifiers()) && !c.isEnum()) {
            System.out.println(
                "Ignoring abstract " + c + " specified via --classlist or --testclass.");
          } else {
            mgr.apply(c);
          }
          if (exercisedClassnames.contains(classname)) {
            exercisedClasses.add(c);
          }
        }
      }
    }
    classCount = this.classTypes.size();

    // Collect exercised classes
    for (String classname : exercisedClassnames) {
      if (!classnames.contains(classname)) {
        Class<?> c = null;
        try {
          c = TypeNames.getTypeForName(classname);
        } catch (ClassNotFoundException e) {
          errorHandler.handle(classname);
        } catch (Throwable e) {
          errorHandler.handle(classname, e.getCause());
        }
        if (c != null) {
          if (!visibility.isVisible(c)) {
            System.out.println(
                "Ignoring non-visible " + c + " specified as include-if-class-exercised target");
          } else if (c.isInterface()) {
            System.out.println(
                "Ignoring " + c + " specified as include-if-class-exercised target.");
          } else {
            exercisedClasses.add(c);
          }
        }
      }
    }
  }

  /**
<<<<<<< HEAD
   * Iterates through the set of class types and uses reflection to extract the operations that
   * satisfy both the visibility and reflection predicates, and then adds them to the operation
   * set of this model.
   */
  private void addOperations() {
=======
   * Iterates through a set of simple and instantiated class types and uses reflection to extract
   * the operations that satisfy both the visibility and reflection predicates, and then adds them
   * to the operation set of this model.
   *
   * @param concreteClassTypes the declaring class types for the operations
   * @param visibility the visibility predicate
   * @param reflectionPredicate the reflection predicate
   */
  private void addOperations(
      Set<ClassOrInterfaceType> concreteClassTypes,
      VisibilityPredicate visibility,
      ReflectionPredicate reflectionPredicate) {
>>>>>>> 1c808bc6
    ReflectionManager mgr = new ReflectionManager(visibility);
    for (ClassOrInterfaceType classType : classTypes) {
      mgr.apply(
          new OperationExtractor(classType, operations, reflectionPredicate, visibility),
          classType.getRuntimeClass());
    }
  }

  /**
   * Create operations obtained by parsing method signatures and add each to this model.
   *
   * @param methodSignatures the set of method signatures
   * @throws OperationParseException if any signature is invalid
   */
  // TODO collect input types from added methods
  // TODO add operation conditions
  private void addOperations(Set<String> methodSignatures) throws OperationParseException {
    for (String sig : methodSignatures) {
      TypedOperation operation = OperationParser.parse(sig);
      operations.add(operation);
    }
  }

  /** Creates and adds the Object class default constructor call to the concrete operations. */
  private void addObjectConstructor() {
    Constructor<?> objectConstructor = null;
    try {
      objectConstructor = Object.class.getConstructor();
    } catch (NoSuchMethodException e) {
      System.err.println("Something is wrong. Please report: unable to load Object()");
      System.exit(1);
    }
    TypedClassOperation operation = TypedOperation.forConstructor(objectConstructor);
    classTypes.add(operation.getDeclaringType());
    operations.add(operation);
  }
}<|MERGE_RESOLUTION|>--- conflicted
+++ resolved
@@ -82,7 +82,6 @@
   /** Set of concrete operations extracted from classes */
   private final Set<TypedOperation> operations;
 
-<<<<<<< HEAD
   /**
    * Create an empty model of test context.
    * @param visibility  the {@link VisibilityPredicate} for this model
@@ -96,14 +95,8 @@
     this.visibility = visibility;
     this.reflectionPredicate = reflectionPredicate;
     this.operationConditions = operationConditions;
-    classTypes = new LinkedHashSet<>();
-    inputTypes = new LinkedHashSet<>();
-=======
-  /** Create an empty model of test context. */
-  private OperationModel() {
     classTypes = new TreeSet<>();
     inputTypes = new TreeSet<>();
->>>>>>> 1c808bc6
     classLiteralMap = new MultiMap<>();
     annotatedTestValues = new LinkedHashSet<>();
     contracts = new ContractSet();
@@ -127,19 +120,6 @@
   /**
    * Factory method to construct an operation model for a particular set of classes
    *
-<<<<<<< HEAD
-   * @param visibility
-   *          the {@link randoop.reflection.VisibilityPredicate} to test
-   *          accessibility of classes and class members.
-   * @param reflectionPredicate  the reflection predicate to determine which classes and
-   *                             class members are used
-   * @param classnames  the names of classes under test
-   * @param exercisedClassnames  the names of classes to be tested by exercised heuristic
-   * @param methodSignatures  the signatures of methods to be added to the model
-   * @param errorHandler  the handler for bad file name errors
-   * @param literalsFileList  the list of literals file names
-   * @param conditionCollection  the conditions to be added to operations
-=======
    * @param visibility the {@link randoop.reflection.VisibilityPredicate} to test accessibility of
    *     classes and class members
    * @param reflectionPredicate the reflection predicate to determine which classes and class
@@ -149,7 +129,6 @@
    * @param methodSignatures the signatures of methods to be added to the model
    * @param errorHandler the handler for bad file name errors
    * @param literalsFileList the list of literals file names
->>>>>>> 1c808bc6
    * @return the operation model for the parameters
    * @throws OperationParseException if a method signature is ill-formed
    * @throws NoSuchMethodException if an attempt is made to load a non-existent method
@@ -161,23 +140,14 @@
       Set<String> exercisedClassnames,
       Set<String> methodSignatures,
       ClassNameErrorHandler errorHandler,
-<<<<<<< HEAD
-      List<String> literalsFileList,
-      ConditionCollection conditionCollection)
-=======
       List<String> literalsFileList)
->>>>>>> 1c808bc6
       throws OperationParseException, NoSuchMethodException {
 
     OperationModel model = new OperationModel(visibility, reflectionPredicate, conditionCollection);
 
     model.addClassTypes(classnames, exercisedClassnames, errorHandler, literalsFileList);
 
-<<<<<<< HEAD
-    model.addOperations();
-=======
     model.addOperations(model.classTypes, visibility, reflectionPredicate);
->>>>>>> 1c808bc6
     model.addOperations(methodSignatures);
     model.addObjectConstructor();
 
@@ -330,19 +300,12 @@
    * exercised-class heuristic, concrete input types, annotated test values, and literal values.
    * Also collects annotated test values, and class literal values used in test generation.
    *
-<<<<<<< HEAD
-   * @param classnames  the names of classes-under-test
-   * @param exercisedClassnames  the names of classes used in exercised-class heuristic
-   * @param errorHandler  the handler for bad class names
-   * @param literalsFileList  the list of literals file names
-=======
    * @param visibility the visibility predicate
    * @param reflectionPredicate the predicate to determine which reflection objects are used
    * @param classnames the names of classes-under-test
    * @param exercisedClassnames the names of classes used in exercised-class heuristic
    * @param errorHandler the handler for bad class names
    * @param literalsFileList the list of literals file names
->>>>>>> 1c808bc6
    */
   private void addClassTypes(
       Set<String> classnames,
@@ -421,13 +384,6 @@
   }
 
   /**
-<<<<<<< HEAD
-   * Iterates through the set of class types and uses reflection to extract the operations that
-   * satisfy both the visibility and reflection predicates, and then adds them to the operation
-   * set of this model.
-   */
-  private void addOperations() {
-=======
    * Iterates through a set of simple and instantiated class types and uses reflection to extract
    * the operations that satisfy both the visibility and reflection predicates, and then adds them
    * to the operation set of this model.
@@ -440,7 +396,6 @@
       Set<ClassOrInterfaceType> concreteClassTypes,
       VisibilityPredicate visibility,
       ReflectionPredicate reflectionPredicate) {
->>>>>>> 1c808bc6
     ReflectionManager mgr = new ReflectionManager(visibility);
     for (ClassOrInterfaceType classType : classTypes) {
       mgr.apply(
