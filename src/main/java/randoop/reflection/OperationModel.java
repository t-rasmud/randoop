--- conflicted
+++ resolved
@@ -81,7 +81,6 @@
   /** Set of concrete operations extracted from classes */
   private final Set<TypedOperation> operations;
 
-<<<<<<< HEAD
   /**
    * Create an empty model of test context.
    *
@@ -91,11 +90,6 @@
   private OperationModel(VisibilityPredicate visibility, ReflectionPredicate reflectionPredicate) {
     this.visibility = visibility;
     this.reflectionPredicate = reflectionPredicate;
-=======
-  /** Create an empty model of test context. */
-  private OperationModel() {
-    // TreeSet here for deterministic coverage in the systemTest runNaiveCollectionsTest()
->>>>>>> 5e7172a6
     classTypes = new TreeSet<>();
     inputTypes = new TreeSet<>();
     classLiteralMap = new MultiMap<>();
@@ -146,17 +140,11 @@
 
     OperationModel model = new OperationModel(visibility, reflectionPredicate);
 
-<<<<<<< HEAD
-    model.addClassTypes(classnames, exercisedClassnames, errorHandler, literalsFileList);
-=======
     model.addClassTypes(
-        visibility,
-        reflectionPredicate,
         classnames,
         coveredClassnames,
         errorHandler,
         literalsFileList);
->>>>>>> 5e7172a6
 
     model.addOperations(visibility, reflectionPredicate);
     model.addOperations(methodSignatures);
