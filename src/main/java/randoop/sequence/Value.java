package randoop.sequence;

import java.lang.reflect.Array;
import java.util.Map;
import java.util.WeakHashMap;
import java.util.regex.Pattern;
<<<<<<< HEAD
import org.checkerframework.checker.determinism.qual.Det;
import org.checkerframework.checker.determinism.qual.RequiresDetToString;
=======
import org.plumelib.util.UtilPlume;
import randoop.ExecutionOutcome;
import randoop.NormalExecution;
>>>>>>> a621aac9
import randoop.main.GenInputsAbstract;
import randoop.main.RandoopBug;
import randoop.types.JavaTypes;
import randoop.types.NonParameterizedType;
import randoop.types.Type;
import randoop.util.Log;

/** Utility methods to work with values in test sequences. */
public class Value {

  /**
   * Given a primitive, boxed primitive, or String, returns a String that can be used in Java source
   * to represent it.
   *
   * @param value the value to create a String representation for. The value's type must be a
   *     primitive type, a String, or null.
   * @return a string representing code for the given value
   */
  @RequiresDetToString
  public static String toCodeString(@Det Object value) {

    if (value == null) {
      return "null";
    }

    Type valueType = Type.forClass(value.getClass());
    assert valueType.isNonreceiverType() : "expecting nonreceiver type, have " + valueType;

    @SuppressWarnings("determinism") // uses parameter with @RequiresDetToString
    @Det String tmp = value.toString();
    if (valueType.isString()) {
<<<<<<< HEAD
      String escaped = StringEscapeUtils.escapeJava(tmp);
      if (escaped.length() > GenInputsAbstract.string_maxlen) {
        throw new Error("String too long, length = " + escaped.length());
=======
      String escaped = UtilPlume.escapeJava(value.toString());
      if (!stringLengthOk(escaped)) {
        throw new StringTooLongException(escaped);
>>>>>>> a621aac9
      }
      return "\"" + escaped + "\""; // + "/*length=" + escaped.length() + "*/"
    }

    if (valueType.getRuntimeClass().equals(Class.class)) {
      return ((Class<?>) value).getName() + ".class";
    }

    // conditions below require primitive types
    if (valueType.isBoxedPrimitive()) {
      valueType = ((NonParameterizedType) valueType).toPrimitive();
    }

    if (valueType.equals(JavaTypes.CHAR_TYPE)) {
      // XXX This won't always work!
      if (value.equals(' ')) {
        return "' '";
      }
<<<<<<< HEAD
      return "\'" + StringEscapeUtils.escapeJavaStyleString(tmp, true) + "\'";
=======
      return "\'" + UtilPlume.escapeJava(value.toString()) + "\'";
>>>>>>> a621aac9
    }

    if (valueType.equals(JavaTypes.BOOLEAN_TYPE)) {
      return tmp;
    }

    // numeric types
    String rep;
    if (valueType.equals(JavaTypes.DOUBLE_TYPE)) {
      Double d = (Double) value;
      if (d.isNaN()) {
        return "Double.NaN";
      } else if (d.equals(Double.POSITIVE_INFINITY)) {
        return "Double.POSITIVE_INFINITY";
      } else if (d.equals(Double.NEGATIVE_INFINITY)) {
        return "Double.NEGATIVE_INFINITY";
      }
      rep = d.toString();
      assert rep != null;
      rep = rep + "d";
    } else if (valueType.equals(JavaTypes.FLOAT_TYPE)) {
      Float f = (Float) value;
      if (f.isNaN()) {
        return "Float.NaN";
      } else if (f.equals(Float.POSITIVE_INFINITY)) {
        return "Float.POSITIVE_INFINITY";
      } else if (f == Float.NEGATIVE_INFINITY) {
        return "Float.NEGATIVE_INFINITY";
      }
      rep = f.toString();
      assert rep != null;
      rep = rep + "f";
    } else if (valueType.equals(JavaTypes.LONG_TYPE)) {
      rep = tmp + "L";
    } else if (valueType.equals(JavaTypes.BYTE_TYPE)) {
      rep = "(byte)" + tmp;
    } else if (valueType.equals(JavaTypes.SHORT_TYPE)) {
      rep = "(short)" + tmp;
    } else if (valueType.equals(JavaTypes.INT_TYPE)) {
      rep = tmp;
    } else {
      throw new RandoopBug("type should be a nonreceiver type: " + valueType);
    }

    // if a negative number parenthesize to avoid problems in casts
    if (rep.charAt(0) == '-') {
      rep = "(" + rep + ")";
    }

    return rep;
  }

  /**
   * Returns true if the value is a string that may NOT be asserted over, because it is (likely to
   * be) nondeterministic or is too long.
   *
   * @param o the value to test, which may or may not be a string
   * @return true if the value is an unassertable string, false if not a string, false if a string
   *     that may be asserted over
   */
  public static boolean isUnassertableString(Object o) {
    if (!(o instanceof String)) {
      return false;
    }
    String str = (String) o;

    // Don't create assertions over strings that look like raw object references.
    if (Value.looksLikeObjectToString(str)) {
      return true;
    }

    // Don't create assertions over long strings.  Long strings can cause the generated unit tests
    // to be unreadable and/or non-compilable due to Java restrictions on String constants.
    if (!Value.escapedStringLengthOk(str)) {
      Log.logPrintf(
          "Ignoring a string that exceeds the maximum length of %d%n",
          GenInputsAbstract.string_maxlen);
      return true;
    }

    return false;
  }

  /**
   * The pattern for strings that look like the output of a call to {@code Object.toString()}.
   *
   * <p>This regex is more efficient than a more complete one that matches against {@code
   * "<em>classname</em>@<em>hex</em>"}. This regex almost always works and is a faster check.
   */
  private static final Pattern OBJECT_TOSTRING_PATTERN = Pattern.compile("@[0-9a-h]{1,8}");

  /**
   * Returns true if the given string looks like it came from a call of Object.toString(); in other
   * words, it contains {@code "@<em>hex</em>"}. Such strings are rarely useful in generation
   * because they contain non-reproducible hash strings.
   *
   * @param s the string
   * @return true if string appears to be default toString output, false otherwise
   */
  public static boolean looksLikeObjectToString(String s) {
    if (s == null) {
      throw new IllegalArgumentException("s is null");
    }
    return OBJECT_TOSTRING_PATTERN.matcher(s).find();
  }

  /**
   * Returns true if the given string is no longer than the --string-maxlen=N parameter.
   *
   * @param s the string
   * @return true if the string length is reasonable for generated tests, false otherwise
   * @see GenInputsAbstract#string_maxlen
   */
  public static boolean stringLengthOk(String s) {
    return s.length() <= GenInputsAbstract.string_maxlen;
  }

  /** Used to increase performance of stringLengthOk method. */
  private static Map<String, Boolean> escapedStringLengthOkCached = new WeakHashMap<>();

  /**
   * Returns true if the given string, when quoted for inclusion in a Java program, is no longer
   * than the --string-maxlen=N parameter.
   *
   * <p>If Randoop generates tests using strings that are too long, this can result in
   * non-compilable tests due to the JVM's limit on the length of a string.
   *
   * @param s the string
   * @return true if the string length is reasonable for generated tests, false otherwise
   * @see GenInputsAbstract#string_maxlen
   */
<<<<<<< HEAD
  public static boolean stringLengthOK(@Det String s) {
=======
  public static boolean escapedStringLengthOk(String s) {
>>>>>>> a621aac9
    if (s == null) {
      throw new IllegalArgumentException();
    }

    // Optimization: return cached value if available.
    // String caches its hash code, so this is a cheap operation.
    Boolean b = escapedStringLengthOkCached.get(s);
    if (b != null) {
      return b;
    }

<<<<<<< HEAD
    boolean retval = isOKLength(s);
    stringLengthOKCached.put(s, retval);
    return retval;
  }

  /**
   * Checks whether the length of the {@code String} argument meets the criterion determined by
   * {@link GenInputsAbstract#string_maxlen}.
   *
   * @param s the {@code String} to test
   * @return true if the string length meets criterion for generated tests, false otherwise
   */
  private static boolean isOKLength(@Det String s) {
=======
>>>>>>> a621aac9
    int length = s.length();

    // Optimization: if length greater than maxlen, return false right away.
    if (length > GenInputsAbstract.string_maxlen) {
      return false;
    }

    // Optimization: if the string is definitely short enough, return true right away.
    // If a string's length is less than 1/6 * maxlen, it's definitely short enough, since
    // the worst that could happen is that every character in s is unicode and is
    // expanded to "\u0000" format, blowing up the length to s.length() * 6.
    if (length * 6 < GenInputsAbstract.string_maxlen) {
      return true;
    }

    boolean result = stringLengthOk(UtilPlume.escapeJava(s));
    escapedStringLengthOkCached.put(s, result);
    return result;
  }

  // TODO: Add a command-line  parameter specifically for arrays.
  /**
   * Returns true if the given array is shorter than the --string-maxlen=N parameter.
   *
   * @param a the string
   * @return true if the array length is less than the bound
   */
  public static boolean arrayLengthOk(Object a) {
    if (a == null) {
      throw new IllegalArgumentException();
    }
    return Array.getLength(a) <= GenInputsAbstract.string_maxlen;
  }

  /**
   * Returns true if the given value is not longer than the --string-maxlen=N parameter.
   *
   * @param v a value
   * @return true if the value's size is less than the bound
   */
  public static boolean valueSizeOk(Object v) {
    if (v == null) {
      return true;
    }
    if (v instanceof String) {
      return escapedStringLengthOk((String) v);
    }
    if (v.getClass().isArray()) {
      return arrayLengthOk(v);
    }
    return true;
  }

  /**
   * Returns true if the value returned by the last statement is not too large.
   *
   * @param eseq an executable sequence that has been executed
   * @return true if the final result value's size is less than the bound
   */
  public static boolean lastValueSizeOk(ExecutableSequence eseq) {
    Sequence seq = eseq.sequence;
    int lastIndex = seq.size() - 1;
    ExecutionOutcome lastResult = eseq.getResult(lastIndex);
    if (lastResult instanceof NormalExecution) {
      Object lastValue = ((NormalExecution) lastResult).getRuntimeValue();
      return valueSizeOk(lastValue);
    }
    return true;
  }
}<|MERGE_RESOLUTION|>--- conflicted
+++ resolved
@@ -4,14 +4,11 @@
 import java.util.Map;
 import java.util.WeakHashMap;
 import java.util.regex.Pattern;
-<<<<<<< HEAD
 import org.checkerframework.checker.determinism.qual.Det;
 import org.checkerframework.checker.determinism.qual.RequiresDetToString;
-=======
 import org.plumelib.util.UtilPlume;
 import randoop.ExecutionOutcome;
 import randoop.NormalExecution;
->>>>>>> a621aac9
 import randoop.main.GenInputsAbstract;
 import randoop.main.RandoopBug;
 import randoop.types.JavaTypes;
@@ -43,15 +40,9 @@
     @SuppressWarnings("determinism") // uses parameter with @RequiresDetToString
     @Det String tmp = value.toString();
     if (valueType.isString()) {
-<<<<<<< HEAD
-      String escaped = StringEscapeUtils.escapeJava(tmp);
-      if (escaped.length() > GenInputsAbstract.string_maxlen) {
-        throw new Error("String too long, length = " + escaped.length());
-=======
       String escaped = UtilPlume.escapeJava(value.toString());
       if (!stringLengthOk(escaped)) {
         throw new StringTooLongException(escaped);
->>>>>>> a621aac9
       }
       return "\"" + escaped + "\""; // + "/*length=" + escaped.length() + "*/"
     }
@@ -70,11 +61,7 @@
       if (value.equals(' ')) {
         return "' '";
       }
-<<<<<<< HEAD
-      return "\'" + StringEscapeUtils.escapeJavaStyleString(tmp, true) + "\'";
-=======
       return "\'" + UtilPlume.escapeJava(value.toString()) + "\'";
->>>>>>> a621aac9
     }
 
     if (valueType.equals(JavaTypes.BOOLEAN_TYPE)) {
@@ -206,11 +193,7 @@
    * @return true if the string length is reasonable for generated tests, false otherwise
    * @see GenInputsAbstract#string_maxlen
    */
-<<<<<<< HEAD
-  public static boolean stringLengthOK(@Det String s) {
-=======
-  public static boolean escapedStringLengthOk(String s) {
->>>>>>> a621aac9
+  public static boolean escapedStringLengthOk(@Det String s) {
     if (s == null) {
       throw new IllegalArgumentException();
     }
@@ -222,22 +205,6 @@
       return b;
     }
 
-<<<<<<< HEAD
-    boolean retval = isOKLength(s);
-    stringLengthOKCached.put(s, retval);
-    return retval;
-  }
-
-  /**
-   * Checks whether the length of the {@code String} argument meets the criterion determined by
-   * {@link GenInputsAbstract#string_maxlen}.
-   *
-   * @param s the {@code String} to test
-   * @return true if the string length meets criterion for generated tests, false otherwise
-   */
-  private static boolean isOKLength(@Det String s) {
-=======
->>>>>>> a621aac9
     int length = s.length();
 
     // Optimization: if length greater than maxlen, return false right away.
