package randoop.sequence;

import java.io.IOException;
import java.util.ArrayList;
import java.util.Arrays;
import java.util.BitSet;
import java.util.LinkedHashMap;
import java.util.List;
import java.util.Map;
import java.util.regex.Pattern;
import org.checkerframework.checker.determinism.qual.Det;
import org.checkerframework.checker.determinism.qual.NonDet;
import org.checkerframework.checker.determinism.qual.PolyDet;
import org.checkerframework.dataflow.qual.Pure;
import org.checkerframework.dataflow.qual.SideEffectFree;
import randoop.Globals;
import randoop.main.GenInputsAbstract;
import randoop.main.RandoopBug;
import randoop.operation.OperationParseException;
import randoop.operation.OperationParser;
import randoop.operation.TypedOperation;
import randoop.types.JavaTypes;
import randoop.types.NonParameterizedType;
import randoop.types.Type;
import randoop.util.ListOfLists;
import randoop.util.Log;
import randoop.util.OneMoreElementList;
import randoop.util.Randomness;
import randoop.util.SimpleArrayList;
import randoop.util.SimpleList;

/**
 * An immutable sequence of {@link Statement}s.
 *
 * <p>This class represents only the structure of a well-formed sequence of statements, and does not
 * contain any information about the runtime behavior of the sequence. The class
 * randoop.ExecutableSequence adds functionality that executes the sequence.
 */
public final class Sequence {

  /** The list of statements. */
  public final SimpleList<@PolyDet Statement> statements;

  /**
   * The variables that are inputs or output for the last statement of this sequence: first the
   * return variable if any (ie, if the operation is non-void), then the input variables. These hold
   * the values "produced" by some statement of the sequence. Should be final but cannot because of
   * serialization.
   */
  private transient /*final*/ List<@PolyDet Variable> lastStatementVariables;

  /** The types of elements of {@link #lastStatementVariables}. */
  private transient /*final*/ List<@PolyDet Type> lastStatementTypes;

  /** If true, inline primitive values rather than creating and using a variable. */
  private transient boolean shouldInlineLiterals = true;

  /** Create a new, empty sequence. */
  public Sequence() {
    this(new SimpleArrayList<Statement>(), 0, 0);
  }

  /**
   * Create a sequence that has the given statements and hashCode (hashCode is for optimization).
   *
   * <p>See {@link #computeHashcode(SimpleList)} for details on the hashCode.
   *
   * @param statements the statements of the new sequence
   * @param hashCode the hashcode for the new sequence
   * @param netSize the net size for the new sequence
   */
  private @Det Sequence(
      @Det SimpleList<@Det Statement> statements, @NonDet int hashCode, @Det int netSize) {
    if (statements == null) {
      throw new IllegalArgumentException("`statements' argument cannot be null");
    }
    this.statements = statements;
    this.savedHashCode = hashCode;
    this.savedNetSize = netSize;
    this.computeLastStatementInfo();
    this.activeFlags = new BitSet(this.size());
    this.setAllActiveFlags();
    this.checkRep();
  }

  /**
   * Create a sequence with the given statements.
   *
   * @param statements the statements
   */
  public @Det Sequence(@Det SimpleList<Statement> statements) {
    this(statements, computeHashcode(statements), computeNetSize(statements));
  }

  /**
   * Returns a sequence that is of the form "Foo f = null;" where Foo is the given class.
   *
   * @param c the type for initialized variable
   * @return the sequence consisting of the initialization
   */
  public static @Det Sequence zero(@Det Type c) {
    return new Sequence()
        .extend(TypedOperation.createNullOrZeroInitializationForType(c), new ArrayList<Variable>());
  }

  /**
   * Creates a sequence corresponding to the given non-null primitive value.
   *
   * @param value non-null reference to a primitive or String value
   * @return a {@link Sequence} consisting of a statement created with the object
   */
  public static @Det Sequence createSequenceForPrimitive(@Det Object value) {
    if (value == null) throw new IllegalArgumentException("value is null");
    Type type = Type.forValue(value);

    if (!type.isNonreceiverType()) {
      throw new IllegalArgumentException("value is not a (boxed) primitive or String");
    }

    if (type.isBoxedPrimitive()) {
      type = ((NonParameterizedType) type).toPrimitive();
    }

    if (type.equals(JavaTypes.STRING_TYPE) && !Value.stringLengthOk((String) value)) {
      throw new StringTooLongException((String) value);
    }

    return new Sequence().extend(TypedOperation.createPrimitiveInitialization(type, value));
  }

  /**
   * Creates a sequence consisting of the given operation given the input.
   *
   * @param operation the operation for the sequence
   * @param inputSequences the sequences computing inputs to the operation
   * @param indexes the indices of the inputs to the operation; same length as inputSequences
   * @return the sequence that applies the operation to the given inputs
   */
  public static @PolyDet("up") Sequence createSequence(
      TypedOperation operation,
      @PolyDet List<@PolyDet Sequence> inputSequences,
      @PolyDet List<@PolyDet Integer> indexes) {
    @SuppressWarnings("determinism") // valid rule relaxation: method doesn't mutate so safe to call
    @PolyDet("up") Sequence inputSequence = Sequence.concatenate(inputSequences);
    @PolyDet("up") List<@PolyDet("up") Variable> inputs = new @PolyDet("up") ArrayList<>();
    for (Integer inputIndex : indexes) {
      @PolyDet("up") Variable v = inputSequence.getVariable(inputIndex);
      inputs.add(v);
    }
    @SuppressWarnings("determinism") // valid rule relaxation: method doesn't mutate inputs so safe to call
    @PolyDet("up") Sequence tmp = inputSequence.extend(operation, inputs);
    return tmp;
  }

  public static Sequence createSequence(TypedOperation operation, TupleSequence elementsSequence) {
    @PolyDet List<@PolyDet Variable> inputs = new @PolyDet ArrayList<>();
    for (int index : elementsSequence.getOutputIndices()) {
      boolean ignore = inputs.add(elementsSequence.sequence.getVariable(index));
    }
    @PolyDet Sequence tmp = elementsSequence.sequence.extend(operation, inputs);
    return tmp;
  }

  /**
   * Returns a new sequence that is equivalent to this sequence plus the given operation appended to
   * the end.
   *
   * @param operation the operation to add
   * @param inputVariables the input variables
   * @return the sequence formed by appending the given operation to this sequence
   */
  @SuppressWarnings("determinism") // https://github.com/t-rasmud/checker-framework/issues/168
  public final @PolyDet("up") Sequence extend(
      TypedOperation operation, @PolyDet List<@PolyDet Variable> inputVariables) {
    checkInputs(operation, inputVariables);
    @PolyDet("up") List<@PolyDet("up") RelativeNegativeIndex> indexList = new @PolyDet("up") ArrayList<>(1);
    for (@PolyDet("up") Variable v : inputVariables) {
      indexList.add(getRelativeIndexForVariable(size(), v));
    }
    @SuppressWarnings("determinism") // valid rule relaxation: method doesn't mutate so safe to call
    @PolyDet("up") Statement statement = new Statement(operation, indexList);
    int newNetSize = operation.isNonreceivingValue() ? this.savedNetSize : this.savedNetSize + 1;
    return new Sequence(
        new OneMoreElementList<>(this.statements, statement),
        this.savedHashCode + statement.hashCode(),
        newNetSize);
  }

  /**
   * Returns a new sequence that is equivalent to this sequence plus the given statement appended at
   * the end.
   *
   * @param operation the operation to add
   * @param inputs the input variables for the operation
   * @return the sequence formed by appending the given operation to this sequence
   */
  public final Sequence extend(TypedOperation operation, Variable... inputs) {
    @PolyDet Sequence tmp = extend(operation, Arrays.asList(inputs));
    return tmp;
  }

  /**
   * extend adds a new statement to this sequence using the operation of the given statement.
   * Intended as the only place that we reach inside a {@link Statement} for its operation.
   *
   * @param statement is a {@link Statement} object from which the operation is copied
   * @param inputs is the list of variables for input
   * @return sequence constructed from this one plus the operation
   * @see Sequence#extend(TypedOperation, List)
   */
  public final @PolyDet("up") Sequence extend(
      Statement statement, @PolyDet List<@PolyDet Variable> inputs) {
    return extend(statement.getOperation(), inputs);
  }

  /**
   * Create a new sequence that is the concatenation of the given sequences.
   *
   * @param sequences the list of sequences to concatenate
   * @return the concatenation of the sequences in the list
   */
  public static @Det Sequence concatenate(@Det List<@Det Sequence> sequences) {
    List<SimpleList<Statement>> statements1 = new ArrayList<>();
    int newHashCode = 0;
    int newNetSize = 0;
    for (@Det Sequence c : sequences) {
      newHashCode += c.savedHashCode;
      newNetSize += c.savedNetSize;
      statements1.add(c.statements);
    }
    return new Sequence(new ListOfLists<>(statements1), newHashCode, newNetSize);
  }

  /**
   * The statement for the statement at the given index.
   *
   * @param index the index of the statement position in this sequence
   * @return the statement at the given position
   */
  public final Statement getStatement(int index) {
    return getStatementWithInputs(index);
  }

  /**
   * The number of statements in the sequence.
   *
   * @return the number of statements in this sequence
   */
  @Pure
  public final int size() {
    return statements.size();
  }

  /**
   * The value created by the ith statement.
   *
   * @param i the statement index
   * @return the variable created by the statement at the given index
   */
  public Variable getVariable(int i) {
    checkIndex(i);
    return new Variable(this, i);
  }

  /**
   * The variables involved in the last statement. This includes the output variable.
   *
   * @return the variables used in the last statement of this sequence
   */
  List<@PolyDet Variable> getVariablesOfLastStatement() {
    return this.lastStatementVariables;
  }

  /**
   * The types of all the variables involved in the last statement. This includes the output
   * variable. The types returned are not the types in the signature of the Operation, but the types
   * of the variables.
   *
   * @return the types of the variables in the last statement of this sequence
   */
  List<@PolyDet Type> getTypesForLastStatement() {
    return this.lastStatementTypes;
  }

  /**
   * The value created by the last statement in the sequence.
   *
   * @return the variable assigned to by the last statement of this sequence
   */
  public Variable getLastVariable() {
    return new Variable(this, this.statements.size() - 1);
  }

  /**
   * The statement that created this value.
   *
   * @param value the variable
   * @return the statement that assigned to this variable
   */
  @SuppressWarnings("ReferenceEquality")
  public Statement getCreatingStatement(Variable value) {
    if (value.sequence != this) throw new IllegalArgumentException("value.owner != this");
    return statements.get(value.index);
  }

  /**
   * The inputs for the ith statement. Includes the receiver.
   *
   * @param statementIndex the index for the statement
   * @return the list of variables for the statement at the given index
   */
  public List<@PolyDet Variable> getInputs(int statementIndex) {
    @PolyDet List<@PolyDet Variable> inputsAsVariables = new @PolyDet ArrayList<>();
    for (
    @PolyDet("up") RelativeNegativeIndex relIndex : this.statements.get(statementIndex).inputs) {
      @PolyDet Variable tmp = getVariableForInput(statementIndex, relIndex);
      inputsAsVariables.add(tmp);
    }
    return inputsAsVariables;
  }

  /**
   * Returns the Java source code representation of this sequence with values substituted for simple
   * initializations. Similar to * {@link ExecutableSequence#toCodeString()} except does not include
   * checks.
   *
   * @return a string containing Java code for this sequence
   */
  @SideEffectFree
  public String toCodeString(@Det Sequence this) {
    StringBuilder b = new StringBuilder();
    for (int i = 0; i < size(); i++) {
      // Don't dump primitive initializations, if using literals.
      // But do print them if they are the last statement;
      // otherwise, the sequence might print as the empty string.
      if (i != size() - 1) {
        if (shouldInlineLiterals() && getStatement(i).getInlinedForm() != null) {
          continue;
        }
      }
      appendCode(b, i);
      b.append(Globals.lineSep);
    }
    return b.toString();
  }

  /**
   * Returns the Java source representation of this sequence showing all statements. Simplifications
   * performed in {@link #toCodeString()} are preserved but initializations used will also be
   * printed.
   *
   * @return a string containing Java code for this sequence
   */
  private String toFullCodeString(@Det Sequence this) {
    // XXX can we do this so that substitutions don't happen?
    StringBuilder b = new StringBuilder();
    for (int i = 0; i < size(); i++) {
      appendCode(b, i);
    }
    return b.toString();
  }

  @Override
  @SuppressWarnings(
      "determinism") // forced overriding: this may produce non-deterministic output, but have to make this method take
  // @PolyDet to override this method
  public String toString() {
    return toCodeString();
  }

  /**
   * A set of bits, where there is one bit associated with each index (that is, each statement in
   * the sequence). Active flags are used during generation, to determine what values in an existing
   * sequence are useful to be used as inputs when creating a new sequence out of the existing one.
   *
   * <p>Note that each statement's result is treated as active or not. If a statement might
   * side-effect a variable's value, the variable name is used from the previous statement that
   * defined it.
   */
  private BitSet activeFlags;

  public boolean hasActiveFlags() {
    return !activeFlags.isEmpty();
  }

  boolean isActive(int i) {
    return activeFlags.get(i);
  }

  private void setAllActiveFlags() {
    activeFlags.set(0, this.size());
  }

  public void clearAllActiveFlags() {
    activeFlags.clear(0, this.size());
  }

  public void clearActiveFlag(int i) {
    activeFlags.clear(i);
  }

  /**
   * Returns the relative negative index that would result if we use the given value as an input to
   * the statement at position statementPosition.
   *
   * @param statementPosition the position of the statement
   * @param v the variable
   * @return the relative negative index computed from the position and variable
   */
  private static RelativeNegativeIndex getRelativeIndexForVariable(
      int statementPosition, Variable v) {
    if (v.index >= statementPosition) throw new IllegalArgumentException();
    return new RelativeNegativeIndex(-(statementPosition - v.index));
  }

  /**
   * Returns the Variable corresponding to the given input, which is an input to the statement at
   * position statementPosition.
   *
   * @param statementPosition the statement position
   * @param input relative index of the input variable
   * @return the variable at the relative index from the given statement position
   */
  private Variable getVariableForInput(int statementPosition, RelativeNegativeIndex input) {
    int absoluteIndex = statementPosition + input.index;
    if (absoluteIndex < 0) {
      throw new IllegalArgumentException("index should be non-negative: " + absoluteIndex);
    }
    return new Variable(this, absoluteIndex);
  }

  /**
   * The hashcode of a sequence is the sum of each statement's hashcode. This seems good enough, and
   * it makes computing hashCode of a concatenation of sequences faster (it's just the addition of
   * each sequence's' hashCode). Otherwise, hashCode computation used to be a hotspot.
   *
   * @param statements the list of statements over which to compute the hash code
   * @return the sum of the hash codes of the statements in the sequence
   */
  private static @NonDet int computeHashcode(@PolyDet SimpleList<@PolyDet Statement> statements) {
    int hashCode = 0;
    for (int i = 0; i < statements.size(); i++) {
      @PolyDet Statement s = statements.get(i);
      hashCode += s.hashCode();
    }
    return hashCode;
  }

  /**
   * Counts the number of statements in a list that are not initializations with a primitive type.
   * For instance {@code int var7 = 0}.
   *
   * @param statements the list of {@link Statement} objects
   * @return count of statements other than primitive initializations
   */
  private static @PolyDet("down") int computeNetSize(SimpleList<@PolyDet Statement> statements) {
    int netSize = 0;
    for (int i = 0; i < statements.size(); i++) {
      if (!statements.get(i).isNonreceivingInitialization()) {
        netSize++;
      }
    }
    return netSize;
  }

  /** Set {@link #lastStatementVariables} and {@link #lastStatementTypes}. */
  private void computeLastStatementInfo(@Det Sequence this) {
    this.lastStatementTypes = new ArrayList<>();
    this.lastStatementVariables = new ArrayList<>();

    if (!this.statements.isEmpty()) {
      int lastStatementIndex = this.statements.size() - 1;
      @Det Statement lastStatement = this.statements.get(lastStatementIndex);

      // Process return value
      if (!lastStatement.getOutputType().isVoid()) {
        this.lastStatementTypes.add(lastStatement.getOutputType());
        this.lastStatementVariables.add(new Variable(this, lastStatementIndex));
      }

      // Process input arguments.
      if (lastStatement.inputs.size() != lastStatement.getInputTypes().size()) {
        throw new RuntimeException(
            lastStatement.inputs
                + ", "
                + lastStatement.getInputTypes()
                + ", "
                + lastStatement.toString());
      }

      List<Variable> v = this.getInputs(lastStatementIndex);
      if (v.size() != lastStatement.getInputTypes().size()) {
        throw new RuntimeException();
      }

      for (int i = 0; i < v.size(); i++) {
        @Det Variable actualArgument = v.get(i);
        assert lastStatement.getInputTypes().get(i).isAssignableFrom(actualArgument.getType());
        this.lastStatementTypes.add(actualArgument.getType());
        this.lastStatementVariables.add(actualArgument);
      }
    }
  }

  /** Representation invariant check. */
  private void checkRep(@Det Sequence this) {

    if (!GenInputsAbstract.debug_checks) {
      return;
    }

    if (statements == null) {
      throw new RuntimeException("statements == null");
    }

    for (int si = 0; si < this.statements.size(); si++) {

      @Det Statement statementWithInputs = this.statements.get(si);

      // No nulls.
      if (statementWithInputs == null) {
        throw new IllegalStateException(
            "Null statement in sequence: " + Globals.lineSep + this.toString());
      }
      if (statementWithInputs.inputs == null) {
        throw new IllegalArgumentException("parameters cannot be null.");
      }

      // The inputs to the statement are valid: there's the right number
      // of them,
      // and they refer to appropriate input values.
      if (statementWithInputs.getInputTypes().size() != statementWithInputs.inputs.size()) {
        throw new IllegalArgumentException(
            "statement.getInputConstraints().size()="
                + statementWithInputs.getInputTypes().size()
                + " is different from inputIndices.length="
                + statementWithInputs.inputs.size()
                + ", sequence: "
                + this.toString());
      }
      for (int i = 0; i < statementWithInputs.inputs.size(); i++) {
        int index = statementWithInputs.inputs.get(i).index;
        if (index >= 0) {
          throw new IllegalStateException();
        }
        Type newRefConstraint =
            statements.get(si + statementWithInputs.inputs.get(i).index).getOutputType();
        if (newRefConstraint == null) {
          throw new IllegalStateException();
        }
        if (!statementWithInputs.getInputTypes().get(i).isAssignableFrom(newRefConstraint)) {
          throw new IllegalArgumentException(
              i
                  + "th input constraint "
                  + newRefConstraint
                  + " does not imply "
                  + "statement's "
                  + i
                  + "th input constraint "
                  + statementWithInputs.getInputTypes().get(i)
                  + Globals.lineSep
                  + ".Sequence:"
                  + Globals.lineSep
                  + this.toString());
        }
      }
    }
  }

  /** Two sequences are equal if their statements(+inputs) are element-wise equal. */
  @SuppressWarnings("ReferenceEquality")
  @Override
  public final boolean equals(Object o) {
    if (o == this) {
      return true;
    }
    if (!(o instanceof Sequence)) {
      return false;
    }
    @PolyDet Sequence other = (Sequence) o;
    if (this.getStatementsWithInputs().size() != other.getStatementsWithInputs().size()) {
      return GenInputsAbstract.debug_checks && verifyFalse("size", other);
    }
    for (int i = 0; i < this.statements.size(); i++) {
      @PolyDet Statement thisStatement = this.statements.get(i);
      @PolyDet Statement otherStatement = other.statements.get(i);
      if (GenInputsAbstract.debug_checks) {
        assert this.statements.get(i) == thisStatement;
        assert other.statements.get(i) == otherStatement;
      }
      if (!thisStatement.equals(otherStatement)) {
        return GenInputsAbstract.debug_checks && verifyFalse("statement index " + i, other);
      }
    }
    return true;
  }

  // Debugging helper for equals method.
  private boolean verifyFalse(String message, Sequence other) {
    if (this.toParsableString().equals(other.toParsableString())) {
      throw new IllegalStateException(message + " : " + this.toString());
    }
    return false;
  }

  // A saved copy of this sequence's hashcode to avoid recalculation.
  private final @NonDet int savedHashCode;

  // A saved copy of this sequence's net size to avoid recomputation.
  private final int savedNetSize;

  // See comment at computeHashCode method for notes on hashCode.
  @Override
  public final @NonDet int hashCode() {
    return savedHashCode;
  }

  /**
   * True iff this sequence contains a statement at the given index.
   *
   * @param index the index to check for a statement
   * @return true if the index is the position of a statement in this sequence, false otherwise
   */
  private boolean isValidIndex(int index) {
    return index >= 0 && index <= this.size() - 1;
  }

  /**
   * An list of all the statements in this sequence.
   *
   * @return the list of all statements in this sequence
   */
  private SimpleList<@PolyDet Statement> getStatementsWithInputs() {
    // The list is constructed unmodifiable so we can just return it.
    return this.statements;
  }

  /**
   * The statement(+inputs) at the given index.
   *
   * @param index the statement position
   * @return the {@link Statement} at the given index
   */
  private Statement getStatementWithInputs(int index) {
    if (!isValidIndex(index)) {
      throw new IllegalArgumentException("Index " + index + " not valid for sequence " + this);
    }
    return this.getStatementsWithInputs().get(index);
  }

  // TODO: This seems wrong.  Most of Randoop works in terms of active statements -- the statements
  // whose variable may be chosen.  By contrast, this method only considers the last statement, but
  // it considers all its variables, even ones that are not active.
  /**
   * Return all values of type {@code type} that are produced by, or might be side-effected by, the
   * last statement. May return an empty list if {@code onlyReceivers} is true and the only values
   * of the given type are nulls that are passed to the last statement as arguments.
   *
   * @param type return a list of sequences of this type
   * @param onlyReceivers if true, only return a sequence that is appropriate to use as a method
   *     call receiver
   * @return a variable used in the last statement of the given type
   */
  public @Det List<Variable> allVariablesForTypeLastStatement(
      @Det Sequence this, @Det Type type, @Det boolean onlyReceivers) {
    List<Variable> possibleVars = new ArrayList<>(this.lastStatementVariables.size());
    for (@Det Variable i : this.lastStatementVariables) {
      @Det Statement s = statements.get(i.index);
      Type outputType = s.getOutputType();
      if (type.isAssignableFrom(outputType)
          && !(onlyReceivers && outputType.isNonreceiverType())
          && !(onlyReceivers && getCreatingStatement(i).isNonreceivingInitialization())) {
        possibleVars.add(i);
      }
    }
    return possibleVars;
  }

  /**
   * The last statement produces multiple values of type {@code type}. Choose one of them at random.
   *
   * @param type return a sequence of this type
   * @param onlyReceivers if true, only return a sequence that is appropriate to use as a method
   *     call receiver
   * @return a variable used in the last statement of the given type
   */
  public Variable randomVariableForTypeLastStatement(
      @Det Sequence this, @Det Type type, @Det boolean onlyReceivers) {
    List<Variable> possibleVars = allVariablesForTypeLastStatement(type, onlyReceivers);
    if (possibleVars.isEmpty()) {
<<<<<<< HEAD
      @Det Statement lastStatement = this.statements.get(this.statements.size() - 1);
      @SuppressWarnings("determinism") // https://github.com/t-rasmud/checker-framework/issues/178
      RandoopBug tmp =
          new RandoopBug(
              String.format(
                  "Failed to select %svariable with input type %s from statement %s",
                  (onlyReceivers ? "receiver " : ""), type, lastStatement));
      throw tmp;
=======
      Statement lastStatement = this.statements.get(this.statements.size() - 1);
      throw new RandoopBug(
          String.format(
              "In rVFTLS, no candidates for %svariable with input type %s from statement %s",
              (onlyReceivers ? "receiver " : ""), type, lastStatement));
>>>>>>> a621aac9
    }
    if (possibleVars.size() == 1) {
      return possibleVars.get(0);
    } else {
      return Randomness.randomMember(possibleVars);
    }
  }

  /**
   * Choose one of the statements that produces a values of type {@code type}.
   *
   * @param type return a sequence of this type
   * @param onlyReceivers if true, only return a sequence that is appropriate to use as a method
   *     call receiver
   * @return a variable of the given type
   */
  public Variable randomVariableForType(
      @Det Sequence this, @Det Type type, @Det boolean onlyReceivers) {
    if (type == null) {
      throw new IllegalArgumentException("type cannot be null.");
    }
    List<Integer> possibleIndices = new ArrayList<>();
    for (int i = 0; i < size(); i++) {
      @Det Statement s = statements.get(i);
      if (isActive(i)) {
        Type outputType = s.getOutputType();
        if (type.isAssignableFrom(outputType)
            && !(onlyReceivers && outputType.isNonreceiverType())) {
          possibleIndices.add(i);
        }
      }
    }
    if (possibleIndices.isEmpty()) {
      throw new RandoopBug(
          "Failed to select variable with input type " + type + " from sequence " + this);
    }

    int index;
    if (possibleIndices.size() == 1) {
      index = possibleIndices.get(0);
    } else {
      index = Randomness.randomMember(possibleIndices);
    }
    return new Variable(this, index);
  }

  void checkIndex(int i) {
    if (i < 0 || i > size() - 1) {
      throw new IllegalArgumentException("index " + i + " out of range [0, " + (size() - 1) + "]");
    }
  }

  // Argument checker for extend method.
  // These checks should be caught by checkRep() too.
  @SuppressWarnings("ReferenceEquality")
  private void checkInputs(
      @Det Sequence this, @Det TypedOperation operation, @Det List<Variable> inputVariables) {
    if (operation.getInputTypes().size() != inputVariables.size()) {
      String msg =
          "statement.getInputTypes().size():"
              + operation.getInputTypes().size()
              + " inputVariables.size():"
              + inputVariables.size()
              + " statement:"
              + operation;
      throw new IllegalArgumentException(msg);
    }
    for (int i = 0; i < inputVariables.size(); i++) {
      if (inputVariables.get(i).sequence != this) {
        String msg =
            "inputVariables.get("
                + i
                + ").owner != this for"
                + Globals.lineSep
                + "sequence: "
                + toString()
                + Globals.lineSep
                + "statement:"
                + operation
                + Globals.lineSep
                + "inputVariables:"
                + inputVariables;
        throw new IllegalArgumentException(msg);
      }
      Type newRefConstraint = statements.get(inputVariables.get(i).index).getOutputType();
      if (newRefConstraint == null) {
        String msg =
            "newRefConstraint == null for"
                + Globals.lineSep
                + "sequence: "
                + toString()
                + Globals.lineSep
                + "statement:"
                + operation
                + Globals.lineSep
                + "inputVariables:"
                + inputVariables;
        throw new IllegalArgumentException(msg);
      }
      Type inputType = operation.getInputTypes().get(i);
      if (!inputType.isAssignableFrom(newRefConstraint)) {
        @SuppressWarnings("determinism") // all implementation toString methods deterministic
        String msg =
            String.format(
                    "Mismatch at %dth argument:%n  %s%n is not assignable from%n  %s%n",
                    i, Log.toStringAndClass(inputType), Log.toStringAndClass(newRefConstraint))
                + String.format(
                    "Sequence:%n%s%nstatement:%s%ninputVariables:%s",
                    this, operation, inputVariables);
        throw new IllegalArgumentException(msg);
      }
    }
  }

  /**
   * The inputs for the ith statement, as indices. An index equal to x means that the input is the
   * value created by the x-th statement in the sequence.
   *
   * @param i the statement index
   * @return the absolute indices for the input variables in the given statement
   */
  public List<@PolyDet Integer> getInputsAsAbsoluteIndices(int i) {
    @PolyDet List<@PolyDet Integer> inputsAsVariables = new @PolyDet ArrayList<>();
    for (@PolyDet("up") RelativeNegativeIndex relIndex : this.statements.get(i).inputs) {
      @PolyDet int tmp = getVariableForInput(i, relIndex).index;
      inputsAsVariables.add(tmp);
    }
    return inputsAsVariables;
  }

  /**
   * Appends the statement at the given index to the {@code StringBuilder}.
   *
   * @param b the {@link StringBuilder} to which the code is appended
   * @param index the position of the statement to print in this {@code Sequence}
   */
  public void appendCode(@Det Sequence this, @Det StringBuilder b, @Det int index) {
    // Get strings representing the inputs to this statement.
    // Example: { "var2", "(int)3" }
    getStatement(index).appendCode(getVariable(index), getInputs(index), b);
  }

  /**
   * Returns a string representing this sequence. The string can be parsed back into a sequence
   * using the method Sequence.parse(String). In particular, the following invariant holds:
   *
   * <pre>
   * st.equals(parse(st.toParsableCode()))
   * </pre>
   *
   * See the parse(List) for the required format of a String representing a Sequence.
   *
   * @return parsable string description of sequence
   */
  public String toParsableString() {
    return toParsableString(Globals.lineSep);
  }

  /**
   * Like toParsableString, but the client can specify a string that will be used a separator
   * between statements.
   *
   * @param statementSep the statement separator
   * @return the string representation of this sequence
   */
  private String toParsableString(String statementSep) {
    assert statementSep != null;
    StringBuilder b = new StringBuilder();
    for (int i = 0; i < size(); i++) {
      @PolyDet Statement sk = getStatement(i);
      @SuppressWarnings("determinism") // forced overriding
      @PolyDet String tmp = Variable.classToVariableName(sk.getOutputType());
      b.append(sk.toParsableString(tmp + i, getInputs(i)));
      b.append(statementSep);
    }
    return b.toString();
  }

  /**
   * NOTE: the ONLY place this is used is in a test.
   *
   * <p>Parse a sequence encoded as a list of strings, each string corresponding to one statement.
   * This method is similar to parse(String), but expects the individual statements already as
   * separate strings. Each statement is expected to be of the form:
   *
   * <pre>
   *   VAR = OPERATION : VAR ... VAR
   * </pre>
   *
   * where the VAR are strings representing a variable name, and OPERATION is a string representing
   * an Operation. For more on OPERATION, see the documentation for {@link
   * OperationParser#parse(String)}.
   *
   * <p>The first VAR token represents the "output variable" that is the result of the statement
   * call. The VAR tokens appearing after OPERATION represent the "input variables" to the statement
   * call. At the i-th line, the input variable tokens should appear as an output variable for some
   * previous j-th line, j &lt; i.
   *
   * <p>Here is an example of a list of lines representing a sequence.
   *
   * <pre>{@code
   * var0 = cons : java.util.HashMap.<init>() :
   * var1 = prim : double:-1.0 :
   * var2 = prim : java.lang.String:"hi!" :
   * var3 = method : java.util.HashMap.put(java.lang.Object,java.lang.Object) : var0 var1 var2
   * }</pre>
   *
   * The above sequence corresponds to the following java code (with package names omitted for
   * brevity):
   *
   * <pre>
   * HashMap var0 = new HashMap();
   * double var1 = -1.0;
   * String var2 = "hi!";
   * Object var3 = var0.put(var1, var2);
   * </pre>
   *
   * When writing/reading sequences out to file: you have two options: serialize the sequences using
   * java's serialization mechanism, or write them out as parsable text. Serialization is faster,
   * and text is human-readable.
   *
   * @param statements the list of statement strings
   * @return the sequence constructed from the list of strings
   * @throws SequenceParseException if any statement cannot be parsed
   */
  public static @Det Sequence parse(@Det List<String> statements) throws SequenceParseException {

    @Det Map<@Det String, @Det Integer> valueMap = new LinkedHashMap<>();
    @Det Sequence sequence = new Sequence();
    int statementCount = 0;
    try {
      for (String statement : statements) {

        // Remove surrounding whitespace.
        statement = statement.trim();

        // Extract elements:
        // var = <operation> : var ... var
        // | | |
        // | | |
        // newVar stKind inVars
        int equalsInd = statement.indexOf('=');
        int colonInd = statement.lastIndexOf(':');

        if (equalsInd == -1) {
          String msg =
              "A statement must be of the form "
                  + "varname = <operation-name> : varname ... varname"
                  + " but the "
                  + statementCount
                  + "-th (1-based) is missing"
                  + " an \"=\" symbol.";
          throw new SequenceParseException(msg, statements, statementCount);
        }

        if (colonInd == -1) {
          String msg =
              "A statement must be of the form "
                  + "varname = <operation-name> : varname ... varname"
                  + " but the "
                  + statementCount
                  + "-th (1-based) is missing"
                  + " a \":\" symbol.";
          throw new SequenceParseException(msg, statements, statementCount);
        }

        String newVar = statement.substring(0, equalsInd).trim();
        String opStr = statement.substring(equalsInd + 1, colonInd).trim();
        String inVarsStr = statement.substring(colonInd + 1).trim();

        if (valueMap.containsKey(newVar)) {
          String msg =
              "(Statement "
                  + statementCount
                  + ") result variable name "
                  + newVar
                  + " was already declared in a previous statement.";
          throw new SequenceParseException(msg, statements, statementCount);
        }

        System.out.println("operation string: " + opStr);
        // Parse operation.
        @Det TypedOperation operation;
        try {
          operation = OperationParser.parse(opStr);
        } catch (OperationParseException e) {
          throw new SequenceParseException(e.getMessage(), statements, statementCount);
        }
        assert operation != null;

        // Find input variables from their names.
        @Det String @Det [] inVars = new @Det String @Det [0];
        if (!inVarsStr.trim().isEmpty()) {
          // One or more input vars.
          inVars = inVarsStr.split("\\s");
        }

        if (inVars.length != operation.getInputTypes().size()) {
          String msg =
              "Number of input variables given ("
                  + inVarsStr
                  + ") does not match expected (expected "
                  + operation.getInputTypes().size()
                  + ")";
          throw new SequenceParseException(msg, statements, statementCount);
        }

        List<Variable> inputs = new ArrayList<>();
        for (String inVar : inVars) {
          Integer index = valueMap.get(inVar);
          if (index == null) {
            String msg =
                "(Statement "
                    + statementCount
                    + ") input variable name "
                    + newVar
                    + " is not declared by a previous statement.";
            throw new IllegalArgumentException(msg);
          }
          inputs.add(sequence.getVariable(index));
        }

        sequence = sequence.extend(operation, inputs);
        valueMap.put(newVar, sequence.getLastVariable().getDeclIndex());
        statementCount++;
      }
    } catch (RuntimeException e) {
      // Saw some other exception that is not a parse error.
      // Throw an error, giving information on the problem.
      StringBuilder b = new StringBuilder();
      b.append(
              "Error while parsing the following list of strings as a sequence (error was at index ")
          .append(statementCount)
          .append("):")
          .append(Globals.lineSep)
          .append(Globals.lineSep);
      for (String s : statements) {
        b.append(s).append(Globals.lineSep);
      }
      b.append("").append(Globals.lineSep).append(Globals.lineSep);
      b.append("Error: ").append(e.toString()).append(Globals.lineSep);
      b.append("Stack trace:").append(Globals.lineSep);
      for (StackTraceElement s : e.getStackTrace()) {
        b.append(s.toString());
      }
      throw new Error(b.toString());
    }
    return sequence;
  }

  /**
   * Parse a sequence encoded as a strings. Convenience method for parse(List), which parses a
   * sequence of strings, each representing a Statement. See that method for more documentation on
   * the string representation of a sequence.
   *
   * <p>This method breaks up the given string into statements assuming that each statement is
   * separated by a line separator character.
   *
   * <p>The following invariant holds:
   *
   * <pre>
   * st.equals(parse(st.toParsableCode()))
   * </pre>
   *
   * When writing/reading sequences out to file: you have two options: serialize the sequences using
   * java's serialization mechanism, or write them out as parsable text. Serialization is faster,
   * and text is human-readable.
   *
   * @param string the string descriptor
   * @return the sequence constructed by parsing the input string
   * @throws SequenceParseException if string is not valid sequence
   */
  public static @Det Sequence parse(@Det String string) throws SequenceParseException {
    return parse(Arrays.asList(string.split(Globals.lineSep)));
  }

  /**
   * A sequence representing a single primitive value, like "Foo var0 = null" or "int var0 = 1".
   *
   * @return true if this sequence is a single primitive initialization statement, false otherwise
   */
  public boolean isNonreceiver() {
    return (size() == 1 && getStatement(0).isNonreceivingInitialization());
  }

  /**
   * Test whether any statement of this sequence has an operation whose declaring class matches the
   * given regular expression.
   *
   * @param classNames the regular expression to test class names
   * @return true if any statement has operation with matching declaring class, false otherwise
   */
  public boolean hasUseOfMatchingClass(Pattern classNames) {
    for (int i = 0; i < statements.size(); i++) {
      Type declaringType = statements.get(i).getDeclaringClass();
      if (declaringType != null && classNames.matcher(declaringType.getBinaryName()).matches()) {
        return true;
      }
    }
    return false;
  }

  /**
   * Return a subsequence of this sequence that contains the statement at the given index. It does
   * not necessarily contain the first element of this sequence.
   *
   * <p>The result depends on the compositional structure of this sequence. The implementation
   * avoids allocating new objects.
   *
   * @param index the statement position in this sequence
   * @return the sequence containing the index position
   */
  @Det Sequence getSubsequence(@Det Sequence this, @Det int index) {
    return new Sequence(statements.getSublist(index));
  }

  /** Write this sequence to the Randoop log. */
  public void log(@Det Sequence this) {
    if (!Log.isLoggingOn()) {
      return;
    }
    try {
      GenInputsAbstract.log.write(Globals.lineSep);
      GenInputsAbstract.log.write(this.toFullCodeString());
      GenInputsAbstract.log.write(Globals.lineSep);
      GenInputsAbstract.log.flush();
    } catch (IOException e) {
      throw new RandoopBug("Error while logging sequence", e);
    }
  }

  /**
   * By default, every value used in a sequence is named as a variable. If this variable is true,
   * then primitive literals are used inline as arguments, without an explicit variable and
   * initialization.
   *
   * @return true if literals should be inlined in this sequence, and false otherwise
   */
  boolean shouldInlineLiterals() {
    return shouldInlineLiterals;
  }

  // TODO: does this apply to the output value of this sequence, or to the input variables to this
  // sequence, or both?  I think the output value, but I'm not sure.
  /**
   * Disables inlining of variable values as arguments in this sequence. This is a hack to give the
   * variable a name, so that post-conditions can refer to it.
   */
  public void doNotInlineLiterals() {
    shouldInlineLiterals = false;
  }

  /**
   * Returns the operation from which this sequence was constructed. (Also known as the operation in
   * the last statement of this sequence.
   *
   * @return the last operation of this sequence
   */
  public TypedOperation getOperation() {
    return this.statements.get(this.statements.size() - 1).getOperation();
  }

  /**
   * Used internally (i.e. in package randoop.sequence) to represent inputs to a statement.
   *
   * <p>IMPLEMENTATION NOTE: Recall that a sequence is a sequence of statements where the inputs to
   * a statement are values created by earlier statements. Instead of using a Variable to represent
   * such inputs, we use a RelativeNegativeIndex, which is just a wrapper for an integer. The
   * integer represents a negative offset from the statement index in which this
   * RelativeNegativeIndex lives, and the offset points to the statement that created the values
   * that is used as an input. In other words, a RelativeNegativeIndex says "I represent the value
   * created by the N-th statement above me".
   *
   * <p>For example, the sequence
   *
   * <p>x = new Foo(); Bar b = x.m();
   *
   * <p>is internally represented as follows:
   *
   * <p>first element: Foo() applied to inputs [] second element: m() applied to inputs [-1]
   *
   * <p>Here is a brief history of why we use this particular representation.
   *
   * <p>The very first way we represented inputs to a statement was using a list of
   * StatementWithInput objects, i.e. an input was just a reference to a previous statement that
   * created the input value. For example, a sequence might be represented as follows:
   *
   * <p>StatementWithInputs@123: Foo() applied to inputs [] StatementWithInputs@124: m() applied to
   * inputs [StatementWithInputs@123]
   *
   * <p>We discovered that a big slowdown in the input generator was that we were consuming lots of
   * memory when creating sequences: for example, in memory, when extending the sequence x = new
   * Foo(); Bar b = x.m(); we cloned each statement, created a new list, added the cloned
   * statements, and finally appended the new statement to the new list.
   *
   * <p>Instead of cloning, we might imagine just using the original statements in the new sequence.
   * This does not work. For example, let's say that we implement this scheme, so that everywhere we
   * need "new Foo()" we use the same statement (more precisely, the same StatementWithInputs).
   * Then, we cannot express Foo f1 = new Foo(); Foo f2 = new Foo(); f1.equals(f2); because its
   * internal representation must be
   *
   * <p>StatementWithInputs@123: Foo() applied to inputs [] StatementWithInputs@123: Foo() applied
   * to inputs [] StatementWithInputs@125: Object.equals(Object) applied to inputs
   * [StatementWithInputs@123, StatementWithInputs@123]
   *
   * <p>It's clear that if we want to reuse statements, we cannot directly use the statements as
   * inputs.
   *
   * <p>We can instead use indices: 0 represents the value created by the first statement, 1 the
   * second, etc. Now we can express the above sequence:
   *
   * <p>Foo() applied to inputs [] Foo() applied to inputs [] Foo() applied to inputs [0, 1]
   *
   * <p>This scheme makes it relatively expensive to concatenate sequences (some generators do lots
   * of concatenation, so concatenation is the hotspot). Because indexing is absolute, some
   * statements will need to have their input indices updated. For example, let's say we wanted to
   * concatenate two copies of the last sequence above. We cannot just concatenate the statements,
   * because then we have
   *
   * <p>Foo() applied to inputs [] Foo() applied to inputs [] Foo() applied to inputs [0, 1] Foo()
   * applied to inputs [] Foo() applied to inputs [] Foo() applied to inputs [0, 1]
   *
   * <p>While we really want
   *
   * <p>Foo() applied to inputs [] Foo() applied to inputs [] Foo() applied to inputs [0, 1] Foo()
   * applied to inputs [] Foo() applied to inputs [] Foo() applied to inputs [3, 4]
   *
   * <p>This means that we need to (1) adjust indices, which takes time, and (2) create new
   * statements that represent the adjusted indices, which breaks the "reuse statements" idea.
   *
   * <p>Relative indices are the current implementation. Instead of representing inputs as indices
   * that start from the beginning of the sequence, a statement's indices are represented by a
   * relative, negative offsets:
   *
   * <p>Foo() applied to inputs [] Foo() applied to inputs [] Foo() applied to inputs [-2, -1] Foo()
   * applied to inputs [] Foo() applied to inputs [] Foo() applied to inputs [-2, -1]
   *
   * <p>Now concatenation is easier: to concatenate two sequences, concatenate their statements.
   * Also, we do not need to create any new statements.
   */
  static final class RelativeNegativeIndex {

    public final int index;

    RelativeNegativeIndex(int index) {
      if (index >= 0) {
        throw new IllegalArgumentException("index should be non-positive: " + index);
      }
      this.index = index;
    }

    @Override
    public String toString() {
      return Integer.toString(index);
    }

    @Override
    public boolean equals(Object o) {
      if (this == o) {
        return true;
      }
      if (!(o instanceof RelativeNegativeIndex)) {
        return false;
      }
      boolean tmp = (this.index == ((RelativeNegativeIndex) o).index);
      return tmp;
    }

    @Override
    public int hashCode() {
      return this.index;
    }
  }
}<|MERGE_RESOLUTION|>--- conflicted
+++ resolved
@@ -155,7 +155,7 @@
   public static Sequence createSequence(TypedOperation operation, TupleSequence elementsSequence) {
     @PolyDet List<@PolyDet Variable> inputs = new @PolyDet ArrayList<>();
     for (int index : elementsSequence.getOutputIndices()) {
-      boolean ignore = inputs.add(elementsSequence.sequence.getVariable(index));
+      inputs.add(elementsSequence.sequence.getVariable(index));
     }
     @PolyDet Sequence tmp = elementsSequence.sequence.extend(operation, inputs);
     return tmp;
@@ -688,22 +688,13 @@
       @Det Sequence this, @Det Type type, @Det boolean onlyReceivers) {
     List<Variable> possibleVars = allVariablesForTypeLastStatement(type, onlyReceivers);
     if (possibleVars.isEmpty()) {
-<<<<<<< HEAD
       @Det Statement lastStatement = this.statements.get(this.statements.size() - 1);
       @SuppressWarnings("determinism") // https://github.com/t-rasmud/checker-framework/issues/178
-      RandoopBug tmp =
-          new RandoopBug(
-              String.format(
-                  "Failed to select %svariable with input type %s from statement %s",
-                  (onlyReceivers ? "receiver " : ""), type, lastStatement));
-      throw tmp;
-=======
-      Statement lastStatement = this.statements.get(this.statements.size() - 1);
-      throw new RandoopBug(
+      RandoopBug tmp = new RandoopBug(
           String.format(
               "In rVFTLS, no candidates for %svariable with input type %s from statement %s",
               (onlyReceivers ? "receiver " : ""), type, lastStatement));
->>>>>>> a621aac9
+      throw tmp;
     }
     if (possibleVars.size() == 1) {
       return possibleVars.get(0);
