--- conflicted
+++ resolved
@@ -78,7 +78,6 @@
 
   @Override
   public void appendCode(
-<<<<<<< HEAD
       @Det ArrayCreation this,
       @Det Type declaringType,
       @Det TypeTuple inputTypes,
@@ -86,16 +85,7 @@
       @Det List<@Det Variable> inputVars,
       @Det StringBuilder b) {
     @Det Variable inputVar = inputVars.get(0);
-    b.append("new").append(" ").append(this.elementType.getName());
-=======
-      Type declaringType,
-      TypeTuple inputTypes,
-      Type outputType,
-      List<Variable> inputVars,
-      StringBuilder b) {
-    Variable inputVar = inputVars.get(0);
     b.append("new").append(" ").append(this.elementType.getFqName());
->>>>>>> a621aac9
     b.append("[ ");
     String param = getArgumentString(inputVar);
     b.append(param).append(" ]");
