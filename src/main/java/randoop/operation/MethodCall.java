package randoop.operation;

import java.lang.reflect.Method;
import java.lang.reflect.Modifier;
import java.util.Arrays;
import java.util.List;
import java.util.Objects;
import org.checkerframework.checker.determinism.qual.Det;
import org.checkerframework.checker.determinism.qual.NonDet;
import org.checkerframework.checker.determinism.qual.PolyDet;
import org.plumelib.util.ArraysPlume;
import randoop.ExceptionalExecution;
import randoop.ExecutionOutcome;
import randoop.NormalExecution;
import randoop.reflection.ReflectionPredicate;
import randoop.sequence.Variable;
import randoop.types.Type;
import randoop.types.TypeTuple;
import randoop.util.Log;
import randoop.util.MethodReflectionCode;
import randoop.util.ReflectionExecutor;

/**
 * MethodCall is a {@link Operation} that represents a call to a method. It is a wrapper for a
 * reflective Method object, and caches values of computed reflective calls.
 *
 * <p>An an {@link Operation}, a call to a non-static method<br>
 * {@code T mname (T1,...,Tn)}<br>
 * of class C can be represented formally as an operation<br>
 * <i>mname</i>: [<i>C, T1,...,Tn</i>] &rarr; <i>T</i>.<br>
 * If this method is static, then we could write the operation as<br>
 * <i>C.mname</i>: [<i>T1,...,Tn</i>] &rarr; <i>T</i><br>
 * (a class instance not being needed as an input).
 *
 * <p>The execution of a {@code MethodCall} executes the enclosed {@link Method} given values for
 * the inputs.
 *
 * <p>(Class previously called RMethod.)
 */
public final class MethodCall extends CallableOperation {

  private final Method method;
  private final boolean isStatic;

  /**
   * getMethod returns Method object of this MethodCall.
   *
   * @return {@link Method} object called by this {@link MethodCall}
   */
  public Method getMethod() {
    return this.method;
  }

  /**
   * MethodCall creates an object corresponding to the given reflective method.
   *
   * @param method the reflective method object
   */
  public MethodCall(Method method) {
    if (method == null) {
      throw new IllegalArgumentException("method should not be null.");
    }

    this.method = method;
    this.method.setAccessible(true);
    this.isStatic = Modifier.isStatic(method.getModifiers() & Modifier.methodModifiers());
  }

  /**
   * toString outputs a text representation of the method call.
   *
   * @return string representation of the enclosed method
   */
  @Override
  public String toString() {
    return method.toString();
  }

  /**
   * {@inheritDoc}
   *
   * <p>Issues the code that corresponds to calling the method with the provided {@link Variable}
   * objects as arguments.
   *
   * @param inputVars is the list of actual arguments to be printed
   */
  @Override
  public void appendCode(
      @Det MethodCall this,
      @Det Type declaringType,
      @Det TypeTuple inputTypes,
      @Det Type outputType,
      @Det List<@Det Variable> inputVars,
      @Det StringBuilder sb) {

    String receiverString = isStatic() ? null : inputVars.get(0).getName();
    if (isStatic()) {
      sb.append(declaringType.getCanonicalName().replace('$', '.'));
    } else {
      Type expectedType = inputTypes.get(0);
      if (expectedType.isPrimitive()) { // explicit cast when want primitive boxed as receiver
        sb.append("((")
            .append(expectedType.getName())
            .append(")")
            .append(receiverString)
            .append(")");
      } else {
        sb.append(receiverString);
      }
    }

    sb.append(".");
    sb.append(getMethod().getName()).append("(");

    int startIndex = (isStatic() ? 0 : 1);
    for (int i = startIndex; i < inputVars.size(); i++) {
      if (i > startIndex) {
        sb.append(", ");
      }

      // CASTING.
      if (!inputVars.get(i).getType().equals(inputTypes.get(i))) {
        // Cast if the variable and input types are not identical.
        sb.append("(").append(inputTypes.get(i).getName()).append(")");
      }

      String param = getArgumentString(inputVars.get(i));
      sb.append(param);
    }
    sb.append(")");
  }

  @Override
  public boolean equals(Object o) {
    if (this == o) {
      return true;
    }
    if (!(o instanceof MethodCall)) {
      return false;
    }
    @SuppressWarnings("determinism:invariant.cast.unsafe")    // casting here doesn't change the determinism type
    MethodCall other = (MethodCall) o;
    return this.method.equals(other.method);
  }

  @Override
  public @NonDet int hashCode() {
    return Objects.hash(method);
  }

  /**
   * {@inheritDoc}
   *
   * @return {@link NormalExecution} with return value if execution normal, otherwise {@link
   *     ExceptionalExecution} if an exception thrown.
   */
  @Override
  @SuppressWarnings({"determinism:override.return.invalid", "determinism:override.param.invalid", "determinism:override.receiver.invalid"})  // Other classes that override execute() return @NonDet like the super class. This method returns @Det
  public @Det ExecutionOutcome execute(@Det MethodCall this, @Det Object @Det[] input) {

    Log.logPrintf("MethodCall.execute: this = %s%n", this);

    Object receiver = null;
    int paramsLength = input.length;
    int paramsStartIndex = 0;
    if (!isStatic()) {
      receiver = input[0];
      paramsLength--;
      paramsStartIndex = 1;
    }

<<<<<<< HEAD
    @Det Object @Det[] params = new @Det Object @Det[paramsLength];
=======
    @PolyDet("up") Object @PolyDet("up") [] params = new @PolyDet("up") Object @PolyDet("up") [paramsLength];
>>>>>>> b7fe7c40
    for (int i = 0; i < params.length; i++) {
      params[i] = input[i + paramsStartIndex];
      if (Log.isLoggingOn()) {
        if (params[i] != null && params[i].getClass().isArray()) {
          Log.logPrintf("  Param %d = %s%n", i, ArraysPlume.toString(params[i]));
        } else {
          Log.logPrintf("  Param %d = %s%n", i, params[i]);
        }
      }
    }

    @Det MethodReflectionCode code = new MethodReflectionCode(this.method, receiver, params);

    return ReflectionExecutor.executeReflectionCode(code);
  }

  /**
   * {@inheritDoc}
   *
   * @return true if this method is static, and false otherwise
   */
  @Override
  public boolean isStatic() {
    return isStatic;
  }

  /**
   * {@inheritDoc}
   *
   * <p>The descriptor for a method is a string representing the method signature.
   *
   * <p>Examples: java.util.ArrayList.get(int) java.util.ArrayList.add(int,java.lang.Object)
   */
  @Override
  public String toParsableString(Type declaringType, TypeTuple inputTypes, Type outputType) {
    StringBuilder sb = new StringBuilder();
    sb.append(method.getDeclaringClass().getName()).append(".");
    sb.append(method.getName()).append("(");
    @PolyDet Class<?> @PolyDet [] params = method.getParameterTypes();
    TypeArguments.getTypeArgumentString(sb, params);
    sb.append(")");
    return sb.toString();
  }

  /**
   * Parses a method signature (<em>not</em> a representation of a call; there are no arguments, for
   * example) and returns a {@link MethodCall} object. Should satisfy {@code
   * parse(op.toParsableString()).equals(op)} for Operation op.
   *
   * @param signature a string descriptor
   * @return the method call operation for the given string descriptor
   * @throws OperationParseException if s does not match expected descriptor
   * @see OperationParser#parse(String)
   */
  @SuppressWarnings("signature") // parsing
  public static TypedClassOperation parse(@Det String signature) throws OperationParseException {
    if (signature == null) {
      throw new IllegalArgumentException("signature may not be null");
    }

    int openParPos = signature.indexOf('(');
    int closeParPos = signature.indexOf(')');

    String prefix = signature.substring(0, openParPos);
    int lastDotPos = prefix.lastIndexOf('.');

    assert lastDotPos >= 0;
    String classname = prefix.substring(0, lastDotPos);
    String opname = prefix.substring(lastDotPos + 1);
    String arguments = signature.substring(openParPos + 1, closeParPos);

    Type classType;
    try {
      classType = Type.getTypeforFullyQualifiedName(classname);
    } catch (ClassNotFoundException e) {
      String msg =
          "Class " + classname + " is not on classpath while parsing \"" + signature + "\"";
      throw new OperationParseException(msg);
    }

    @Det Class<?> @Det [] typeArguments;
    try {
      typeArguments = TypeArguments.getTypeArgumentsForString(arguments);
    } catch (OperationParseException e) {
      throw new OperationParseException(e.getMessage() + " while parsing \"" + signature + "\"");
    }
    Method m = null;
    try {
      m = classType.getRuntimeClass().getDeclaredMethod(opname, typeArguments);
    } catch (NoSuchMethodException e) {
      try {
        m = classType.getRuntimeClass().getMethod(opname, typeArguments);
      } catch (NoSuchMethodException e2) {
        String msg =
            "Method "
                + opname
                + " with parameters "
                + Arrays.toString(typeArguments)
                + " does not exist in "
                + classType
                + ": "
                + e;
        throw new OperationParseException(msg);
      }
    }

    return TypedClassOperation.forMethod(m);
  }

  /**
   * {@inheritDoc}
   *
   * @return true always, since this is a method call
   */
  @Override
  public boolean isMessage() {
    return true;
  }

  /**
   * {@inheritDoc}
   *
   * @return true always, since this is a method call
   */
  @Override
  public boolean isMethodCall() {
    return true;
  }

  @Override
  public String getName() {
    return method.getName();
  }

  @Override
  public Method getReflectionObject() {
    return method;
  }

  /**
   * {@inheritDoc}
   *
   * <p>Determines whether enclosed {@link Method} satisfies the given predicate.
   *
   * @param reflectionPredicate the {@link ReflectionPredicate} to be checked
   * @return true only if the method in this object satisfies the canUse(Method) of predicate
   */
  @Override
  public boolean satisfies(ReflectionPredicate reflectionPredicate) {
    return reflectionPredicate.test(method);
  }
}<|MERGE_RESOLUTION|>--- conflicted
+++ resolved
@@ -169,11 +169,7 @@
       paramsStartIndex = 1;
     }
 
-<<<<<<< HEAD
     @Det Object @Det[] params = new @Det Object @Det[paramsLength];
-=======
-    @PolyDet("up") Object @PolyDet("up") [] params = new @PolyDet("up") Object @PolyDet("up") [paramsLength];
->>>>>>> b7fe7c40
     for (int i = 0; i < params.length; i++) {
       params[i] = input[i + paramsStartIndex];
       if (Log.isLoggingOn()) {
@@ -322,7 +318,7 @@
    * @return true only if the method in this object satisfies the canUse(Method) of predicate
    */
   @Override
-  public boolean satisfies(ReflectionPredicate reflectionPredicate) {
+  public boolean satisfies(@Det MethodCall this, @Det ReflectionPredicate reflectionPredicate) {
     return reflectionPredicate.test(method);
   }
 }