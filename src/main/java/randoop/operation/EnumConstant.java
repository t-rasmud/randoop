--- conflicted
+++ resolved
@@ -85,22 +85,13 @@
    */
   @Override
   public void appendCode(
-<<<<<<< HEAD
       @Det EnumConstant this,
       @Det Type declaringType,
       @Det TypeTuple inputTypes,
       @Det Type outputType,
       @Det List<@Det Variable> inputVars,
       @Det StringBuilder b) {
-    b.append(declaringType.getName()).append(".").append(this.value.name());
-=======
-      Type declaringType,
-      TypeTuple inputTypes,
-      Type outputType,
-      List<Variable> inputVars,
-      StringBuilder b) {
     b.append(declaringType.getFqName()).append(".").append(this.value.name());
->>>>>>> a621aac9
   }
 
   /**
