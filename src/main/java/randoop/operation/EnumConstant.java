--- conflicted
+++ resolved
@@ -87,20 +87,12 @@
    */
   @Override
   public void appendCode(
-<<<<<<< HEAD
           @Det EnumConstant this,
           @Det Type declaringType,
           @Det TypeTuple inputTypes,
           @Det Type outputType,
           @Det List<@Det Variable> inputVars,
           @Det StringBuilder b) {
-=======
-      Type declaringType,
-      TypeTuple inputTypes,
-      Type outputType,
-      List<@PolyDet Variable> inputVars,
-      StringBuilder b) {
->>>>>>> b7fe7c40
     b.append(declaringType.getName()).append(".").append(this.value.name());
   }
 
