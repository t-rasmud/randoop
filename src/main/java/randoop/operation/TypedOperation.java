package randoop.operation;

import java.lang.reflect.Constructor;
import java.lang.reflect.Field;
import java.lang.reflect.Method;
import java.util.ArrayList;
import java.util.Collections;
import java.util.Comparator;
import java.util.List;
import java.util.Objects;
import org.checkerframework.checker.determinism.qual.Det;
import org.checkerframework.checker.determinism.qual.NonDet;
import org.checkerframework.checker.determinism.qual.PolyDet;
import randoop.ExecutionOutcome;
import randoop.condition.ExecutableSpecification;
import randoop.condition.ExpectedOutcomeTable;
import randoop.field.AccessibleField;
import randoop.reflection.ReflectionPredicate;
import randoop.sequence.Variable;
import randoop.types.ArrayType;
import randoop.types.ClassOrInterfaceType;
import randoop.types.GenericClassType;
import randoop.types.InstantiatedType;
import randoop.types.JavaTypes;
import randoop.types.Substitution;
import randoop.types.Type;
import randoop.types.TypeTuple;
import randoop.types.TypeVariable;

/**
 * Type decorator of {@link Operation} objects. An operation has zero or more input types, and one
 * output type that may be {@code void}.
 *
 * @see randoop.operation.TypedClassOperation
 * @see randoop.operation.TypedTermOperation
 */
public abstract class TypedOperation implements Operation, Comparable<TypedOperation> {

  /** The operation to be decorated. */
  private final CallableOperation operation;

  /**
   * The type tuple of input types. For a non-static method call or an instance field access, the
   * first input type is always that of the receiver, that is, the declaring class of the method or
   * the field. Refer to {@link Operation}.
   */
  protected final TypeTuple inputTypes;

  /** The output type. */
  private final Type outputType;

  /** The specification for this operation. */
  private ExecutableSpecification execSpec;

  /**
   * Create typed operation for the given {@link Operation}.
   *
   * @param operation the operation to wrap
   * @param inputTypes the input types
   * @param outputType the output types
   */
  TypedOperation(
      @PolyDet CallableOperation operation, @PolyDet TypeTuple inputTypes, Type outputType) {
    this.operation = operation;
    this.inputTypes = inputTypes;
    this.outputType = outputType;
    this.execSpec = null;
  }

  /**
   * Sets the specification; any previous value is ignored.
   *
   * @param execSpec the specification to use for this object
   */
  public void setExecutableSpecification(ExecutableSpecification execSpec) {
    this.execSpec = execSpec;
  }

  @Override
  public boolean equals(Object obj) {
    if (this == obj) {
      return true;
    }
    if (!(obj instanceof TypedOperation)) {
      return false;
    }
    @SuppressWarnings("determinism:invariant.cast.unsafe")    // casting here doesn't change the determinism type
    TypedOperation op = (TypedOperation) obj;
    return getOperation().equals(op.getOperation())
        && inputTypes.equals(op.inputTypes)
        && outputType.equals(op.outputType);
  }

  /**
   * Compares this {@link TypedOperation} to another. Orders operations by type (any {@link
   * TypedTermOperation} object precedes a {@link TypedClassOperation}) then lexicographically
   * (alphabetically comparing class names, then operation names, then input type names, and finally
   * output type names).
   *
   * @param other the {@link TypedOperation} to compare with this operation
   * @return value &lt; 0 if this operation precedes {@code op}, 0 if the operations are identical,
   *     and &gt; 0 if this operation succeeds op
   */
  @Override
  public final int compareTo(TypedOperation other) {
    // term operations precede any class operation
    if (this instanceof TypedTermOperation && other instanceof TypedClassOperation) {
      return -1;
    }
    if (this instanceof TypedClassOperation && other instanceof TypedTermOperation) {
      return 1;
    }

    int result;

    // do lexicographical comparison of name
    result = this.getName().compareTo(other.getName());
    if (result != 0) {
      return result;
    }
    // then input types
    result = this.inputTypes.compareTo(other.inputTypes);
    if (result != 0) {
      return result;
    }

    if (this instanceof TypedClassOperation) {
      // For class operations, compare declaring class last to reduce size of diffs
      // (though it makes the log harder for a person to read!).
      @PolyDet TypedClassOperation thisOp = (TypedClassOperation) this;
      @PolyDet TypedClassOperation otherOp = (TypedClassOperation) other;
      result = thisOp.getDeclaringType().compareTo(otherOp.getDeclaringType());
      if (result != 0) {
        return result;
      }
    }

    // the output type
    // (TODO: Why is this comparison necessary?  MethodComparator ignores the output type, and this
    // comparison makes this method comparator inconsistent with MethodComparator.)
    result = this.outputType.compareTo(other.outputType);
    if (result != 0) {
      return result;
    }

    assert result == 0;
    return result;
  }

  @Override
  public @NonDet int hashCode() {
    return Objects.hash(getOperation(), inputTypes, outputType);
  }

  @Override
  @SuppressWarnings("determinism:override.receiver.invalid")    // overriding JDK method but need to be more precise
  public String toString(@Det TypedOperation this) {
    String specString = (execSpec == null) ? "" : (" [spec: " + execSpec.toString() + "]");
    return getName() + " : " + inputTypes + " -> " + outputType + specString;
  }

  @Override
  public String getName() {
    return operation.getName();
  }

  /**
   * Returns the signature string for this operation.
   *
   * @return a string with the fully-qualified operation name and input type-tuple
   */
  public String getSignatureString() {
    return getName() + inputTypes;
  }

  /**
   * Returns the tuple of input types for this operation. For a non-static method call or an
   * instance field access, the first input type is always the declaring class of the method or
   * field.
   *
   * @return tuple of concrete input types
   */
  public TypeTuple getInputTypes() {
    return inputTypes;
  }

  /**
   * Returns the output type returned by the operation.
   *
   * @return {@link Type} type returned by this operation
   */
  public Type getOutputType() {
    return outputType;
  }

  /**
   * Get the enclosed operation in this typed operation.
   *
   * @return the enclosed operation
   */
  public CallableOperation getOperation() {
    return operation;
  }

  /**
   * Indicates whether this operation has a type that is a wildcard type.
   *
   * @return true if at least one input or output type has a wildcard, false otherwise
   */
  public abstract boolean hasWildcardTypes();

  /**
   * Indicate whether this operation is generic. An operation is generic if any of its input and
   * output types are generic.
   *
   * @return true if the operation is generic, false if not
   */
  public boolean isGeneric() {
    return inputTypes.isGeneric() || outputType.isGeneric();
  }

  @Override
  public boolean isStatic() {
    return operation.isStatic();
  }

  @Override
  public boolean isMessage() {
    return operation.isMessage();
  }

  @Override
  public boolean isMethodCall() {
    return operation.isMethodCall();
  }

  @Override
  public boolean isConstantField() {
    return operation.isConstantField();
  }

  @Override
  public boolean isConstructorCall() {
    return operation.isConstructorCall();
  }

  @Override
  public boolean isNonreceivingValue() {
    return operation.isNonreceivingValue();
  }

  @Override
  public Object getValue(@Det TypedOperation this) {
    return operation.getValue();
  }

  @Override
  public boolean satisfies(ReflectionPredicate reflectionPredicate) {
    return operation.satisfies(reflectionPredicate);
  }

  /**
   * Appends Java text for this operation to the given {@code StringBuilder}, and using the given
   * variables.
   *
   * @param inputVars the list of input variables for this operation
   * @param b the {@code StringBuilder}
   */
  public abstract void appendCode(@Det TypedOperation this, @Det List<@Det Variable> inputVars, @Det StringBuilder b);

  /**
   * Performs this operation using the array of input values. Returns the results of execution as an
   * ResultOrException object and can output results to specified PrintStream.
   *
   * @param input array containing appropriate inputs to operation
   * @return results of executing this statement
   */
  public @NonDet ExecutionOutcome execute(Object[] input) {
    assert input.length == inputTypes.size()
        : "operation execute expected " + inputTypes.size() + ", but got " + input.length;

    return this.getOperation().execute(input);
  }

  /**
   * Applies the given substitution to the generic types in this operation, and returns a new
   * operation with the instantiated types.
   *
   * @param substitution the substitution
   * @return the operation resulting from applying the substitution to the types of this operation
   */
  public abstract @Det TypedOperation substitute(
      @Det TypedOperation this, @Det Substitution substitution);

  /**
   * Applies a capture conversion to the wildcard types of this operation, and returns a new
   * operation with new type variables for the wildcard types.
   *
   * @return the operation result from applying a capture conversion to wildcard types of this
   *     operation
   */
  public abstract @Det TypedOperation applyCaptureConversion(@Det TypedOperation this);

  // Implementation note: clients mutate the list, so don't use Collections.emptyList.
  public @PolyDet List<@PolyDet TypeVariable> getTypeParameters() {
    return new @PolyDet ArrayList<>();
  }

  /**
   * Constructs a string representation of this operation that can be parsed by parse methods of the
   * implementing types.
   *
   * @return a string representation of this operation
   */
  public abstract String toParsableString();

  /**
   * Constructs a {@link TypedOperation} for a constructor object.
   *
   * @param constructor the reflective constructor object
   * @return the typed operation for the constructor
   */
  public static TypedClassOperation forConstructor(@Det Constructor<?> constructor) {
    @Det ConstructorCall op = new ConstructorCall(constructor);
    @Det ClassOrInterfaceType declaringType =
        ClassOrInterfaceType.forClass(constructor.getDeclaringClass());
    List<Type> paramTypes = new ArrayList<>();
    for (java.lang.reflect.Type t : constructor.getGenericParameterTypes()) {
      paramTypes.add(Type.forType(t));
    }
    @Det TypeTuple inputTypes = new TypeTuple(paramTypes);
    return new TypedClassOperation(op, declaringType, inputTypes, declaringType);
  }

  /**
   * Constructs a {@link TypedOperation} for a method object.
   *
   * @param method the reflective method object
   * @return the typed operation for the given method
   */
  public static TypedClassOperation forMethod(@Det Method method) {

    @Det List<@Det Type> methodParamTypes = new @Det ArrayList<>();
    for (java.lang.reflect.Type t : method.getGenericParameterTypes()) {
      methodParamTypes.add(Type.forType(t));
    }

    Class<?> declaringClass = method.getDeclaringClass();
    if (declaringClass.isAnonymousClass()
        && declaringClass.getEnclosingClass() != null
        && declaringClass.getEnclosingClass().isEnum()) {
      // is a method in anonymous class for enum constant
      return getAnonEnumOperation(method, methodParamTypes, declaringClass.getEnclosingClass());
    }

    List<Type> paramTypes = new ArrayList<>();
    @Det MethodCall op = new MethodCall(method);
    @Det ClassOrInterfaceType declaringType = ClassOrInterfaceType.forClass(method.getDeclaringClass());
    if (!op.isStatic()) {
      paramTypes.add(declaringType);
    }
    paramTypes.addAll(methodParamTypes);
    @Det TypeTuple inputTypes = new TypeTuple(paramTypes);
    Type outputType = Type.forType(method.getGenericReturnType());
    if (outputType.isVariable()) {
      return new TypedClassOperationWithCast(op, declaringType, inputTypes, outputType);
    }
    return new TypedClassOperation(op, declaringType, inputTypes, outputType);
  }

  /**
   * Constructs a {@link TypedOperation} for an enum from a method object that is a member of an
   * anonymous class for an enum constant. Will return null if no matching method is found in the
   * enum.
   *
   * @param method the method of the anonymous class
   * @param methodParamTypes the parameter types of the method
   * @param enumClass the declaring class
   * @return the typed operation for the given method, null if no matching method is found in {@code
   *     enumClass}
   */
  @SuppressWarnings({"determinism:argument.type.incompatible", "determinism:cast.unsafe"})    // process is order insensitive, can't be verified
  private static TypedClassOperation getAnonEnumOperation(
      @Det Method method, @Det List<@Det Type> methodParamTypes, @Det Class<?> enumClass) {
    @Det ClassOrInterfaceType enumType = ClassOrInterfaceType.forClass(enumClass);

    /*
     * Have to determine whether parameter types match.
     * If the method comes from a generic type, the parameters for the method will be instantiated
     * and it is necessary to build the instantiated parameter list.
     */
    // TODO verify that subsignature conditions on erasure met (JLS 8.4.2)
    for (@Det Method m : enumClass.getMethods()) {
      if (m.getName().equals(method.getName())
          && m.getGenericParameterTypes().length == method.getGenericParameterTypes().length) {
        @Det List<@Det Type> paramTypes = new ArrayList<>();
        @Det MethodCall op = new MethodCall(m);
        if (!op.isStatic()) {
          paramTypes.add(enumType);
        }
        for (java.lang.reflect.Type t : m.getGenericParameterTypes()) {
          paramTypes.add(Type.forType(t));
        }
        @Det TypeTuple inputTypes = new TypeTuple(paramTypes);
        Type outputType = Type.forType(m.getGenericReturnType());

        @Det ClassOrInterfaceType methodDeclaringType =
            ClassOrInterfaceType.forClass(m.getDeclaringClass());
        if (methodDeclaringType.isGeneric()) {
          @Det GenericClassType genDeclaringType = (GenericClassType) methodDeclaringType;
          @Det InstantiatedType superType = enumType.getMatchingSupertype(genDeclaringType);
          assert superType != null
              : "should exist a super type of enum instantiating " + genDeclaringType;
          @Det Substitution substitution = superType.getTypeSubstitution();
          inputTypes = inputTypes.substitute(substitution);
          outputType = outputType.substitute(substitution);
        }

        // check if param types match
        int d = op.isStatic() ? 0 : 1;
        int i = 0;
        while (i < methodParamTypes.size()
            && methodParamTypes.get(i).equals(inputTypes.get(i + d))) {
          i++;
        }
        if (i == methodParamTypes.size()) {
          return new @Det TypedClassOperation(op, enumType, inputTypes, outputType);
        }
      }
    }
    /*
     * When dredging methods from anonymous classes, end up with methods that have Object instead
     * of generic type parameter. These just cause pain when generating code, and this code
     * assumes that the current method is one of these if we cannot find a match.
     */
    System.out.println(
        method.getName()
            + " is bridge? "
            + method.isBridge()
            + " is synthetic? "
            + method.isSynthetic());
    return null;
  }

  /**
   * Creates a {@link TypedOperation} that represents a read access to a field.
   *
   * @param field the field
   * @param declaringType the declaring type for the field
   * @return an operation to access the given field of the declaring type
   */
  public static TypedClassOperation createGetterForField(
      @Det Field field, @Det ClassOrInterfaceType declaringType) {
    Type fieldType = Type.forType(field.getGenericType());
    @Det AccessibleField accessibleField = new AccessibleField(field, declaringType);
    List<Type> inputTypes = new ArrayList<>();
    if (!accessibleField.isStatic()) {
      inputTypes.add(declaringType);
    }
    return new TypedClassOperation(
        new FieldGet(accessibleField), declaringType, new TypeTuple(inputTypes), fieldType);
  }

  /**
   * Creates a {@link TypedOperation} that represents a write access to a field.
   *
   * @param field the field
   * @param declaringType the declaring type of the field
   * @return an operation to set the value of the given field of the declaring type
   */
  public static TypedClassOperation createSetterForField(
      @Det Field field, @Det ClassOrInterfaceType declaringType) {
    Type fieldType = Type.forType(field.getGenericType());
    @Det AccessibleField accessibleField = new AccessibleField(field, declaringType);
    List<Type> inputTypes = new ArrayList<>();
    if (!accessibleField.isStatic()) {
      inputTypes.add(declaringType);
    }
    inputTypes.add(fieldType);
    return new TypedClassOperation(
        new FieldSet(accessibleField),
        declaringType,
        new TypeTuple(inputTypes),
        JavaTypes.VOID_TYPE);
  }

  /**
   * Creates an operation that initializes a variable to the zero value for the given type.
   *
   * @param type the type of the initialization
   * @return the initialization operation
   */
  public static @Det TypedOperation createNullOrZeroInitializationForType(@Det Type type) {
    return TypedOperation.createNonreceiverInitialization(
        NonreceiverTerm.createNullOrZeroTerm(type));
  }

  /**
   * Creates an operation that initializes a variable to a given primitive value.
   *
   * @param type the primitive type
   * @param value the value for initialization
   * @return the initialization operation
   */
  public static TypedOperation createPrimitiveInitialization(Type type, @Det Object value) {
    Type valueType = Type.forValue(value);
    assert valueType.isNonreceiverType() : "must be nonreceiver type, got " + type.getName();
    return TypedOperation.createNonreceiverInitialization(new NonreceiverTerm(type, value));
  }

  /**
   * Creates an operation that uses the given {@link NonreceiverTerm} for initializing a variable.
   *
   * @param term the {@link NonreceiverTerm}
   * @return the initialization operation
   */
  public static TypedOperation createNonreceiverInitialization(NonreceiverTerm term) {
    return new TypedTermOperation(term, new @PolyDet TypeTuple(), term.getType());
  }

  /**
   * Creates an operation that creates an array of the given type and size.
   *
   * @param arrayType the type of the array
   * @param size the size of the created array
   * @return the array creation operation
   */
  public static @Det TypedOperation createInitializedArrayCreation(
      @Det ArrayType arrayType, @Det int size) {
    List<Type> typeList = new ArrayList<>();
    for (int i = 0; i < size; i++) {
      typeList.add(arrayType.getComponentType());
    }
    @Det TypeTuple inputTypes = new TypeTuple(typeList);
    return new TypedTermOperation(
        new InitializedArrayCreation(arrayType, size), inputTypes, arrayType);
  }

  /**
   * Creates a simple array creation operation for the given type.
   *
   * @param arrayType the desired array type
   * @return an operation to create an array of the given type
   */
  public static @Det TypedOperation createArrayCreation(@Det ArrayType arrayType) {
    List<Type> typeList = Collections.singletonList(JavaTypes.INT_TYPE);
    @Det TypeTuple inputTypes = new TypeTuple(typeList);
    return new TypedTermOperation(new ArrayCreation(arrayType), inputTypes, arrayType);
  }

  /**
   * Creates an operation to cast from one type to another.
   *
   * @param fromType the input type
   * @param toType the resulting type
   * @return an operation that casts the input type to the result type
   */
  public static TypedOperation createCast(Type fromType, Type toType) {
    @PolyDet List<@PolyDet Type> typeList = Collections.singletonList(fromType);
    @PolyDet TypeTuple inputTypes = new TypeTuple(typeList);
    return new TypedTermOperation(new UncheckedCast(toType), inputTypes, toType);
  }

  /**
   * Creates an operation to assign a value to an array element.
   *
   * @param arrayType the type of the array
   * @return return an operation that
   */
  public static @Det TypedOperation createArrayElementAssignment(@Det ArrayType arrayType) {
    List<Type> typeList = new ArrayList<>();
    typeList.add(arrayType);
    typeList.add(JavaTypes.INT_TYPE);
    typeList.add(arrayType.getComponentType());
    @Det TypeTuple inputTypes = new TypeTuple(typeList);
    return new TypedTermOperation(
        new ArrayElementSet(arrayType.getComponentType()), inputTypes, JavaTypes.VOID_TYPE);
  }

  @Override
  public boolean isUncheckedCast() {
    return operation.isUncheckedCast();
  }

  /**
   * Tests the specification for this operation against the argument values and returns the {@link
   * ExpectedOutcomeTable} indicating the results of checking the pre-conditions of the
   * specifications of the operation.
   *
   * @param values the argument values
   * @return the {@link ExpectedOutcomeTable} indicating the results of checking the pre-conditions
   *     of the specifications of the operation
   */
<<<<<<< HEAD
  public ExpectedOutcomeTable checkPrestate(@Det TypedOperation this, @Det Object @Det[] values) {
=======
  public ExpectedOutcomeTable checkPrestate(@Det TypedOperation this, @Det Object @Det [] values) {
>>>>>>> b7fe7c40
    if (execSpec == null) {
      return new ExpectedOutcomeTable();
    }
    return execSpec.checkPrestate(addNullReceiverIfStatic(values));
  }

  /**
   * Inserts {@code null} as first argument when this operation is static.
   *
   * <p>This is necessary because the argument array for checking an {@link Operation} is always
   * assumed to have a "receiver" argument, which is null (and ignored) for a static method.
   *
   * @param values the argument array for this operation
   * @return the corresponding operation array for checking a {@link
   *     randoop.condition.ExecutableBooleanExpression}
   */
  @SuppressWarnings("determinism:invalid.array.assignment")    // iterating over @PolyDet array to create another
  private Object[] addNullReceiverIfStatic(Object[] values) {
    @PolyDet Object @PolyDet [] args = values;
    if (this.isStatic()) {
      args = new Object @PolyDet [values.length + 1];
      args[0] = null;
      System.arraycopy(values, 0, args, 1, values.length);
    }
    return args;
  }

  /**
   * RankedTypedOperation is a wrapper around a TypedOperation and a number. The number represents a
   * ranking or priority. The purpose of this class is to be put in a priority queue.
   */
  public static class RankedTypeOperation {
    /** Ranking value for the TypedOperation. */
    public final double ranking;

    /** The wrapped operation. */
    public final TypedClassOperation operation;

    /**
     * Constructor to populate ranking and operation.
     *
     * @param ranking value associated with the operation
     * @param operation wrapped operation
     */
    public RankedTypeOperation(double ranking, @PolyDet TypedClassOperation operation) {
      this.ranking = ranking;
      this.operation = operation;
    }
  }

  /** Comparator used for sorting by ranking. */
  public static final Comparator<RankedTypeOperation> compareRankedTypeOperation =
      (RankedTypeOperation t, RankedTypeOperation t1) ->
          Double.valueOf(t.ranking).compareTo(t1.ranking);
}<|MERGE_RESOLUTION|>--- conflicted
+++ resolved
@@ -255,7 +255,7 @@
   }
 
   @Override
-  public boolean satisfies(ReflectionPredicate reflectionPredicate) {
+  public boolean satisfies(@Det TypedOperation this, @Det ReflectionPredicate reflectionPredicate) {
     return operation.satisfies(reflectionPredicate);
   }
 
@@ -379,7 +379,7 @@
    * @return the typed operation for the given method, null if no matching method is found in {@code
    *     enumClass}
    */
-  @SuppressWarnings({"determinism:argument.type.incompatible", "determinism:cast.unsafe"})    // process is order insensitive, can't be verified
+  @SuppressWarnings({"determinism:argument.type.incompatible", "determinism:cast.unsafe.constructor.invocation"})    // process is order insensitive, can't be verified
   private static TypedClassOperation getAnonEnumOperation(
       @Det Method method, @Det List<@Det Type> methodParamTypes, @Det Class<?> enumClass) {
     @Det ClassOrInterfaceType enumType = ClassOrInterfaceType.forClass(enumClass);
@@ -390,11 +390,11 @@
      * and it is necessary to build the instantiated parameter list.
      */
     // TODO verify that subsignature conditions on erasure met (JLS 8.4.2)
-    for (@Det Method m : enumClass.getMethods()) {
+    for (Method m : enumClass.getMethods()) {
       if (m.getName().equals(method.getName())
           && m.getGenericParameterTypes().length == method.getGenericParameterTypes().length) {
         @Det List<@Det Type> paramTypes = new ArrayList<>();
-        @Det MethodCall op = new MethodCall(m);
+        MethodCall op = new MethodCall(m);
         if (!op.isStatic()) {
           paramTypes.add(enumType);
         }
@@ -591,11 +591,7 @@
    * @return the {@link ExpectedOutcomeTable} indicating the results of checking the pre-conditions
    *     of the specifications of the operation
    */
-<<<<<<< HEAD
   public ExpectedOutcomeTable checkPrestate(@Det TypedOperation this, @Det Object @Det[] values) {
-=======
-  public ExpectedOutcomeTable checkPrestate(@Det TypedOperation this, @Det Object @Det [] values) {
->>>>>>> b7fe7c40
     if (execSpec == null) {
       return new ExpectedOutcomeTable();
     }
