package randoop.operation;

import java.io.PrintStream;
import java.lang.reflect.Constructor;
import java.lang.reflect.Field;
import java.lang.reflect.Method;
import java.util.ArrayList;
import java.util.List;
import java.util.Objects;
import randoop.ExecutionOutcome;
import randoop.condition.Condition;
import randoop.field.AccessibleField;
import randoop.reflection.ReflectionPredicate;
import randoop.sequence.Variable;
import randoop.types.ArrayType;
import randoop.types.ClassOrInterfaceType;
import randoop.types.GenericClassType;
import randoop.types.InstantiatedType;
import randoop.types.JavaTypes;
import randoop.types.ParameterTable;
import randoop.types.ReferenceType;
import randoop.types.Substitution;
import randoop.types.Type;
import randoop.types.TypeTuple;
import randoop.types.TypeVariable;

/**
 * Type decorator of {@link Operation} objects. An operation has zero or more input types, and one
 * output type that may be {@code void}.
 *
 * @see randoop.operation.TypedClassOperation
 * @see randoop.operation.TypedTermOperation
 */
public abstract class TypedOperation implements Operation, Comparable<TypedOperation> {

  /** The operation to be decorated */
  private final CallableOperation operation;

  /** The type tuple of input types. */
  private final TypeTuple inputTypes;

  /** The output type. */
  private final Type outputType;

  /**
   * Create typed operation for the given {@link Operation}.
   *
   * @param operation the operation to wrap
   * @param inputTypes the input types
   * @param outputType the output types
   */
  TypedOperation(CallableOperation operation, TypeTuple inputTypes, Type outputType) {
    this.operation = operation;
    this.inputTypes = inputTypes;
    this.outputType = outputType;
  }

  @Override
  public boolean equals(Object obj) {
    if (!(obj instanceof TypedOperation)) {
      return false;
    }
    TypedOperation op = (TypedOperation) obj;
    return getOperation().equals(op.getOperation())
        && inputTypes.equals(op.inputTypes)
        && outputType.equals(op.outputType);
  }

  /**
   * Compares this {@link TypedOperation} to another. Orders operations by lexicographical
   * comparison, alphabetically comparing operation names, then input type names, and finally output
   * type names.
   *
   * @param op the {@link TypedOperation} to compare with this operation
   * @return value &lt; 0 if this operation precedes {@code op}, 0 if the operations are identical,
   *     and &gt; 0 if this operation succeeds op
   */
  @Override
  public int compareTo(TypedOperation op) {
    int result = this.getName().compareTo(op.getName());
    if (result != 0) {
      return result;
    }
    result = this.inputTypes.compareTo(op.inputTypes);
    if (result != 0) {
      return result;
    }
    return this.outputType.compareTo(op.outputType);
  }

  @Override
  public int hashCode() {
    return Objects.hash(getOperation(), inputTypes, outputType);
  }

  @Override
  public String toString() {
    return getName() + " : " + inputTypes + " -> " + outputType;
  }

  @Override
  public String getName() {
    return operation.getName();
  }

  /**
   * Returns the tuple of input types for this operation.
   *
   * @return tuple of concrete input types
   */
  public TypeTuple getInputTypes() {
    return inputTypes;
  }

  /**
   * Returns the output type returned by the operation.
   *
   * @return {@link Type} type returned by this operation
   */
  public Type getOutputType() {
    return outputType;
  }

  /**
   * Get the enclosed operation in this typed operation.
   *
   * @return the enclosed operation
   */
  public CallableOperation getOperation() {
    return operation;
  }

  /**
   * Indicates whether this operation has a type that is a wildcard type.
   *
   * @return true if at least one input or output type has a wildcard, false otherwise
   */
  public abstract boolean hasWildcardTypes();

  /**
   * Indicate whether this operation is generic. An operation is generic if any of its input and
   * output types are generic.
   *
   * @return true if the operation is generic, false if not
   */
  public boolean isGeneric() {
    return inputTypes.isGeneric() || outputType.isGeneric();
  }

  @Override
  public boolean isStatic() {
    return operation.isStatic();
  }

  @Override
  public boolean isMessage() {
    return operation.isMessage();
  }

  @Override
  public boolean isMethodCall() {
    return operation.isMethodCall();
  }

  @Override
  public boolean isConstantField() {
    return operation.isConstantField();
  }

  @Override
  public boolean isConstructorCall() {
    return operation.isConstructorCall();
  }

  @Override
  public boolean isNonreceivingValue() {
    return operation.isNonreceivingValue();
  }

  @Override
  public Object getValue() {
    return operation.getValue();
  }

  @Override
  public boolean satisfies(ReflectionPredicate reflectionPredicate) {
    return operation.satisfies(reflectionPredicate);
  }

  /**
   * Appends Java text for this operation to the given {@code StringBuilder}, and using the given
   * variables.
   *
   * @param inputVars the list of input variables for this operation
   * @param b the {@code StringBuilder}
   */
  public abstract void appendCode(List<Variable> inputVars, StringBuilder b);

  /**
   * Performs this operation using the array of input values. Returns the results of execution as an
   * ResultOrException object and can output results to specified PrintStream.
   *
   * @param input array containing appropriate inputs to operation
   * @param out stream to output results of execution; if null, nothing is printed
   * @return results of executing this statement
   */
  public ExecutionOutcome execute(Object[] input, PrintStream out) {
    assert input.length == inputTypes.size()
        : "operation execute expected " + inputTypes.size() + ", but got " + input.length;

    return this.getOperation().execute(input, out);
  }

  /**
   * Applies the given substitution to the generic types in this operation, and returns a new
   * operation with the instantiated types.
   *
   * @param substitution the substitution
   * @return the operation resulting from applying the substitution to the types of this operation
   */
  public abstract TypedOperation apply(Substitution<ReferenceType> substitution);

  /**
   * Applies a capture conversion to the wildcard types of this operation, and returns a new
   * operation with new type variables for the wildcard types.
   *
   * @return the operation result from applying a capture conversion to wildcard types of this
   *     operation
   */
  public abstract TypedOperation applyCaptureConversion();

  public List<TypeVariable> getTypeParameters() {
    return new ArrayList<>();
  }

  /**
   * Constructs a string representation of this operation that can be parsed by parse methods of the
   * implementing types.
   *
   * @return a string representation of this operation
   */
  public abstract String toParsableString();

  /**
   * Constructs a {@link TypedOperation} for a constructor object.
   *
   * @param constructor the reflective constructor object
   * @return the typed operation for the constructor
   */
  public static TypedClassOperation forConstructor(Constructor<?> constructor) {
    ConstructorCall op = new ConstructorCall(constructor);
    ClassOrInterfaceType declaringType =
        ClassOrInterfaceType.forClass(constructor.getDeclaringClass());
    ParameterTable parameterTable =
        ParameterTable.createTable(declaringType.getParameterTable(), constructor);

    List<Type> paramTypes = new ArrayList<>();
    for (java.lang.reflect.Type t : constructor.getGenericParameterTypes()) {
      paramTypes.add(Type.forType(parameterTable, t));
    }
    TypeTuple inputTypes = new TypeTuple(paramTypes);
    return new TypedClassOperation(op, declaringType, inputTypes, declaringType);
  }

  /**
   * Constructs a {@link TypedOperation} for a method object.
   *
   * @param method the reflective method object
   * @return the typed operation for the given method
   */
  public static TypedClassOperation forMethod(Method method) {

    ClassOrInterfaceType declaringType = ClassOrInterfaceType.forClass(method.getDeclaringClass());
    ParameterTable parameterTable =
        ParameterTable.createTable(declaringType.getParameterTable(), method);

    List<Type> methodParamTypes = new ArrayList<>();
    for (java.lang.reflect.Type t : method.getGenericParameterTypes()) {
      methodParamTypes.add(Type.forType(parameterTable, t));
    }

    Class<?> declaringClass = method.getDeclaringClass();
    if (declaringClass.isAnonymousClass()
        && declaringClass.getEnclosingClass() != null
        && declaringClass.getEnclosingClass().isEnum()) {
      // is a method in anonymous class for enum constant
      return getAnonEnumOperation(method, methodParamTypes, declaringClass.getEnclosingClass());
    }

    List<Type> paramTypes = new ArrayList<>();
    MethodCall op = new MethodCall(method);

    if (!op.isStatic()) {
      paramTypes.add(declaringType);
    }
    paramTypes.addAll(methodParamTypes);
    TypeTuple inputTypes = new TypeTuple(paramTypes);
<<<<<<< HEAD
    Type outputType = Type.forType(parameterTable, method.getGenericReturnType());
=======
    Type outputType = Type.forType(method.getGenericReturnType());
    if (outputType.isVariable()) {
      return new TypedClassOperationWithCast(op, declaringType, inputTypes, outputType);
    }
>>>>>>> 1c808bc6
    return new TypedClassOperation(op, declaringType, inputTypes, outputType);
  }

  /**
   * Constructs a {@link TypedOperation} for an enum from a method object that is a member of an
   * anonymous class for an enum constant. Will return null if the method is
   *
   * @param method the method of the anonymous class
   * @param methodParamTypes the parameter types of the method
   * @param enumClass the declaring class
   * @return the typed operation for the given method
   */
  private static TypedClassOperation getAnonEnumOperation(
      Method method, List<Type> methodParamTypes, Class<?> enumClass) {
    ClassOrInterfaceType enumType = ClassOrInterfaceType.forClass(enumClass);

    /*
     * have to determine whether parameter types match
     * if method comes from a generic type, the parameters for method will be instantiated
     * and it is necessary to build the instantiated parameter list
     */
    // TODO verify that subsignature conditions on erasure met (JLS 8.4.2)
    for (Method m : enumClass.getMethods()) {
      if (m.getName().equals(method.getName())
          && m.getGenericParameterTypes().length == method.getGenericParameterTypes().length) {
        ClassOrInterfaceType methodDeclaringType =
            ClassOrInterfaceType.forClass(m.getDeclaringClass());
        ParameterTable parameterTable =
            ParameterTable.createTable(methodDeclaringType.getParameterTable(), method);
        List<Type> paramTypes = new ArrayList<>();
        MethodCall op = new MethodCall(m);
        if (!op.isStatic()) {
          paramTypes.add(enumType);
        }
        for (java.lang.reflect.Type t : m.getGenericParameterTypes()) {
          paramTypes.add(Type.forType(parameterTable, t));
        }
        TypeTuple inputTypes = new TypeTuple(paramTypes);
        Type outputType = Type.forType(parameterTable, m.getGenericReturnType());
        if (methodDeclaringType.isGeneric()) {
          GenericClassType genDeclaringType = (GenericClassType) methodDeclaringType;
          InstantiatedType superType = enumType.getMatchingSupertype(genDeclaringType);
          assert superType != null
              : "should exist a super type of enum instantiating " + genDeclaringType;
          Substitution<ReferenceType> substitution = superType.getTypeSubstitution();
          inputTypes = inputTypes.apply(substitution);
          outputType = outputType.apply(substitution);
        }

        // check if param types match
        int d = op.isStatic() ? 0 : 1;
        int i = 0;
        while (i < methodParamTypes.size()
            && methodParamTypes.get(i).equals(inputTypes.get(i + d))) {
          i++;
        }
        if (i == methodParamTypes.size()) {
          return new TypedClassOperation(op, enumType, inputTypes, outputType);
        }
      }
    }
    /*
     * When dredging methods from anonymous classes, end up with methods that have Object instead
     * of generic type parameter. These just cause pain when generating code, and this code
     * assumes that current method is one of these if we cannot find a match.
     */
    System.out.println(
        method.getName()
            + " is bridge? "
            + method.isBridge()
            + " is synthetic? "
            + method.isSynthetic());
    return null;
  }

  /**
   * Creates a {@link TypedOperation} that represents a read access to a field.
   *
   * @param field the field
   * @param declaringType the declaring type for the field
   * @return an operation to access the given field of the declaring type
   */
  public static TypedClassOperation createGetterForField(
      Field field, ClassOrInterfaceType declaringType) {
    Type fieldType = Type.forType(declaringType.getParameterTable(), field.getGenericType());
    AccessibleField accessibleField = new AccessibleField(field, declaringType);
    List<Type> inputTypes = new ArrayList<>();
    if (!accessibleField.isStatic()) {
      inputTypes.add(declaringType);
    }
    return new TypedClassOperation(
        new FieldGet(accessibleField), declaringType, new TypeTuple(inputTypes), fieldType);
  }

  /**
   * Creates a {@link TypedOperation} that represents a write access to a field.
   *
   * @param field the field
   * @param declaringType the declaring type of the field
   * @return an operation to set the value of the given field of the declaring type
   */
  public static TypedClassOperation createSetterForField(
      Field field, ClassOrInterfaceType declaringType) {
    Type fieldType = Type.forType(declaringType.getParameterTable(), field.getGenericType());
    AccessibleField accessibleField = new AccessibleField(field, declaringType);
    List<Type> inputTypes = new ArrayList<>();
    if (!accessibleField.isStatic()) {
      inputTypes.add(declaringType);
    }
    inputTypes.add(fieldType);
    return new TypedClassOperation(
        new FieldSet(accessibleField),
        declaringType,
        new TypeTuple(inputTypes),
        JavaTypes.VOID_TYPE);
  }

  /**
   * Creates an operation that initializes a variable to the zero value for the given type.
   *
   * @param type the type of the initialization
   * @return the initialization operation
   */
  public static TypedOperation createNullOrZeroInitializationForType(Type type) {
    return TypedOperation.createNonreceiverInitialization(
        NonreceiverTerm.createNullOrZeroTerm(type));
  }

  /**
   * Creates an operation that initializes a variable to a given primitive value.
   *
   * @param type the primitive type
   * @param value the value for initialization
   * @return the initialization operation
   */
  public static TypedOperation createPrimitiveInitialization(Type type, Object value) {
    Type valueType = Type.forValue(value);
    assert isNonreceiverType(valueType) : "must be nonreceiver type, got " + type.getName();
    return TypedOperation.createNonreceiverInitialization(new NonreceiverTerm(type, value));
  }

  /**
   * Creates an operation that uses the given {@link NonreceiverTerm} for initializing a variable.
   *
   * @param term the {@link NonreceiverTerm}
   * @return the initialization operation
   */
  public static TypedOperation createNonreceiverInitialization(NonreceiverTerm term) {
    return new TypedTermOperation(term, new TypeTuple(), term.getType());
  }

  /**
   * Creates an operation that creates an array of the given type and size.
   *
   * @param arrayType the type of the array
   * @param size the size of the created array
   * @return the array creation operation
   */
  public static TypedOperation createInitializedArrayCreation(ArrayType arrayType, int size) {
    List<Type> typeList = new ArrayList<>();
    for (int i = 0; i < size; i++) {
      typeList.add(arrayType.getComponentType());
    }
    TypeTuple inputTypes = new TypeTuple(typeList);
    return new TypedTermOperation(
        new InitializedArrayCreation(arrayType, size), inputTypes, arrayType);
  }

  /**
   * Creates a simple array creation operation for the given type.
   *
   * @param arrayType the desired array type
   * @return an operation to create an array of the given type
   */
  public static TypedOperation createArrayCreation(ArrayType arrayType) {
    List<Type> typeList = new ArrayList<>();
    typeList.add(JavaTypes.INT_TYPE);
    TypeTuple inputTypes = new TypeTuple(typeList);
    return new TypedTermOperation(new ArrayCreation(arrayType), inputTypes, arrayType);
  }

  /**
   * Creates an operation to cast from one type to another.
   *
   * @param fromType the input type
   * @param toType the resulting type
   * @return an operation that casts the input type to the result type
   */
  public static TypedOperation createCast(Type fromType, Type toType) {
    List<Type> typeList = new ArrayList<>();
    typeList.add(fromType);
    TypeTuple inputTypes = new TypeTuple(typeList);
    return new TypedTermOperation(new UncheckedCast(toType), inputTypes, toType);
  }

  /**
   * Creates an operation to assign a value to an array element.
   *
   * @param arrayType the type of the array
   * @return return an operation that
   */
  public static TypedOperation createArrayElementAssignment(ArrayType arrayType) {
    List<Type> typeList = new ArrayList<>();
    typeList.add(arrayType);
    typeList.add(JavaTypes.INT_TYPE);
    typeList.add(arrayType.getComponentType());
    TypeTuple inputTypes = new TypeTuple(typeList);
    return new TypedTermOperation(
        new ArrayElementSet(arrayType.getComponentType()), inputTypes, JavaTypes.VOID_TYPE);
  }

  /**
   * Determines whether the given {@link Type} is the type of a non-receiver term: primitive, boxed
   * primitive, or {@code String}.
   *
   * @param type the {@link Type}
   * @return true if the type is primitive, boxed primitive or {@code String}; false otherwise
   */
  public static boolean isNonreceiverType(Type type) {
    return type.isPrimitive()
        || type.isBoxedPrimitive()
        || type.isString()
        || type.getRuntimeClass().equals(Class.class);
  }

  public boolean isUncheckedCast() {
    return operation.isUncheckedCast();
  }

  /**
   * Fixes the argument array for checking an {@link Operation} -- inserting {@code null} as first
   * argument when this operation is static.
   *
   * @param values the argument array for this operation
   * @return the corresponding operation array for checking a {@link Condition}
   */
  private Object[] addNullReceiver(Object[] values) {
    Object[] args = values;
    if (this.isStatic()) {
      args = new Object[values.length + 1];
      args[0] = null;
      System.arraycopy(values, 0, args, 1, values.length);
    }
    return args;
  }
}<|MERGE_RESOLUTION|>--- conflicted
+++ resolved
@@ -295,14 +295,10 @@
     }
     paramTypes.addAll(methodParamTypes);
     TypeTuple inputTypes = new TypeTuple(paramTypes);
-<<<<<<< HEAD
     Type outputType = Type.forType(parameterTable, method.getGenericReturnType());
-=======
-    Type outputType = Type.forType(method.getGenericReturnType());
     if (outputType.isVariable()) {
       return new TypedClassOperationWithCast(op, declaringType, inputTypes, outputType);
     }
->>>>>>> 1c808bc6
     return new TypedClassOperation(op, declaringType, inputTypes, outputType);
   }
 
