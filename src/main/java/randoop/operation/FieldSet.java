package randoop.operation;

import java.util.ArrayList;
import java.util.List;
import org.checkerframework.checker.determinism.qual.Det;
import org.checkerframework.checker.determinism.qual.PolyDet;
import randoop.ExceptionalExecution;
import randoop.ExecutionOutcome;
import randoop.NormalExecution;
import randoop.field.AccessibleField;
import randoop.field.FieldParser;
import randoop.main.RandoopBug;
import randoop.reflection.ReflectionPredicate;
import randoop.sequence.SequenceExecutionException;
import randoop.sequence.Variable;
import randoop.types.ClassOrInterfaceType;
import randoop.types.JavaTypes;
import randoop.types.Type;
import randoop.types.TypeTuple;

/**
 * FieldSetter is an adapter for a {@link AccessibleField} as a {@link Operation} that acts like a
 * setter for the field.
 *
 * @see AccessibleField
 */
public class FieldSet extends CallableOperation {

  private AccessibleField field;

  /**
   * Creates a setter {@link Operation} object for a field of a class. Throws an exception if the
   * field is static final.
   *
   * @param field the field object to be set by setter statements
   * @throws IllegalArgumentException if field is static final
   */
  public FieldSet(@PolyDet AccessibleField field) {
    if (field.isFinal()) {
      throw new IllegalArgumentException("Field may not be final for FieldSet");
    }
    this.field = field;
  }

  /**
   * Sets the value of the field given the inputs. Should the action raise an exception, those are
   * captured and returned as an {@link ExecutionOutcome}. Exceptions should only be {@link
   * NullPointerException}, which happens when input is null but field is an instance field. {@link
   * AccessibleField#getValue(Object)} suppresses exceptions that occur because the field is not
   * valid or accessible (specifically {@link IllegalArgumentException} and {@link
   * IllegalAccessException}).
   *
   * @param statementInput the inputs for statement
   * @return outcome of access, either void normal execution or captured exception
   * @throws RandoopBug if field access throws bug exception
   * @throws SequenceExecutionException if field access has type exception
   */
  @Override
<<<<<<< HEAD
  @SuppressWarnings({"determinism:override.return.invalid", "determinism:method.invocation.invalid"})    // Other classes that override execute() return @NonDet like the super class. This method returns @PolyDet, method parameters can't be @OrderNonDet so @PolyDet("up") is the same as @PolyDet
=======
  @SuppressWarnings({
    "determinism:override.return.invalid",
    "determinism:method.invocation.invalid"
  })
>>>>>>> b7fe7c40
  public ExecutionOutcome execute(Object[] statementInput) {

    Object instance = null;
    Object input = statementInput[0];
    if (statementInput.length == 2) {
      instance = statementInput[0];
      input = statementInput[1];
    }

    try {
      field.setValue(instance, input);
    } catch (RandoopBug | SequenceExecutionException e) {
      throw e;
    } catch (Throwable thrown) {
      return new @PolyDet ExceptionalExecution(thrown, 0);
    }

    return new @PolyDet NormalExecution(null, 0);
  }

  /**
   * Generates code for setting a field. Should look like
   *
   * <pre>
   * field = value;
   * </pre>
   *
   * or
   *
   * <pre>
   * field = variable;
   * </pre>
   *
   * @param inputVars the list of input variables. Last element is value to assign. If an instance
   *     field, first is instance, second is value.
   * @param b the StringBuilder to which code is issued
   */
  @Override
  public void appendCode(
<<<<<<< HEAD
          @Det FieldSet this,
          @Det Type declaringType,
          @Det TypeTuple inputTypes,
          @Det Type outputType,
          @Det List<@Det Variable> inputVars,
          @Det StringBuilder b) {
=======
      Type declaringType,
      TypeTuple inputTypes,
      Type outputType,
      List<@PolyDet Variable> inputVars,
      StringBuilder b) {
>>>>>>> b7fe7c40

    b.append(field.toCode(declaringType, inputVars));
    b.append(" = ");

    // variable/value to be assigned is either only or second entry in list
    int index = inputVars.size() - 1;
    String rhs = getArgumentString(inputVars.get(index));
    b.append(rhs);
  }

  /**
   * Returns the string descriptor for field that can be parsed by.
   *
   * @return the parsable string descriptor for this setter
   */
  @Override
  public String toParsableString(Type declaringType, TypeTuple inputTypes, Type outputType) {
    return declaringType.getName() + ".<set>(" + field.getName() + ")";
  }

  /**
   * Parses a description of a field setter in the given string. A setter description has the form
   * "{@code <set>( field-descriptor )}" where "{@code <set>}" is literally what is expected.
   *
   * @param descr string containing descriptor of field setter
   * @return the field setter for the given string descriptor
   * @throws OperationParseException if descr does not have expected form
   */
  @SuppressWarnings("signature") // parsing
  public static TypedOperation parse(@Det String descr) throws OperationParseException {
    String errorPrefix = "Error parsing " + descr + " as description for field set statement: ";

    int openParPos = descr.indexOf('(');
    int closeParPos = descr.indexOf(')');

    if (openParPos < 0) {
      String msg = errorPrefix + " expecting parentheses.";
      throw new OperationParseException(msg);
    }
    String prefix = descr.substring(0, openParPos);
    int lastDotPos = prefix.lastIndexOf('.');
    assert lastDotPos > 0 : "should be a period after the classname: " + descr;

    String classname = prefix.substring(0, lastDotPos);
    String opname = prefix.substring(lastDotPos + 1);
    assert opname.equals("<set>") : "expecting <set>, saw " + opname;
    assert (closeParPos > 0) : "no closing parentheses found.";

    String fieldname = descr.substring(openParPos + 1, closeParPos);

    @Det AccessibleField accessibleField = FieldParser.parse(descr, classname, fieldname);
    @Det ClassOrInterfaceType classType = accessibleField.getDeclaringType();
    Type fieldType = Type.forType(accessibleField.getRawField().getGenericType());

    if (accessibleField.isFinal()) {
      throw new OperationParseException(
          "Cannot create setter for final field " + classname + "." + opname);
    }
    List<Type> setInputTypeList = new ArrayList<Type>();
    if (!accessibleField.isStatic()) {
      setInputTypeList.add(classType);
    }
    setInputTypeList.add(fieldType);
    return new
    @Det TypedClassOperation(
        new FieldSet(accessibleField),
        classType,
        new TypeTuple(setInputTypeList),
        JavaTypes.VOID_TYPE);
  }

  @Override
  public String toString() {
    return field.toString();
  }

  @Override
  public String getName() {
    return "<set>(" + field.getName() + ")";
  }

  @Override
  public boolean equals(Object obj) {
    if (this == obj) {
      return true;
    }
    if (!(obj instanceof FieldSet)) {
      return false;
    }
    @SuppressWarnings("determinism:invariant.cast.unsafe")    // casting here doesn't change the determinism type
    FieldSet s = (FieldSet) obj;
    return field.equals(s.field);
  }

  @Override
  public int hashCode() {
    return field.hashCode();
  }

  @Override
  public boolean isStatic() {
    return field.isStatic();
  }

  /** A FieldSetter is a method call because it acts like a setter. */
  @Override
  public boolean isMessage() {
    return true;
  }

  /**
   * Determines whether enclosed {@link java.lang.reflect.Field Field} satisfies the given
   * predicate.
   *
   * @param reflectionPredicate the {@link ReflectionPredicate} to be checked
   * @return true only if the field used in this setter satisfies predicate.canUse
   */
  @Override
  public boolean satisfies(ReflectionPredicate reflectionPredicate) {
    return field.satisfies(reflectionPredicate);
  }
}<|MERGE_RESOLUTION|>--- conflicted
+++ resolved
@@ -56,14 +56,7 @@
    * @throws SequenceExecutionException if field access has type exception
    */
   @Override
-<<<<<<< HEAD
   @SuppressWarnings({"determinism:override.return.invalid", "determinism:method.invocation.invalid"})    // Other classes that override execute() return @NonDet like the super class. This method returns @PolyDet, method parameters can't be @OrderNonDet so @PolyDet("up") is the same as @PolyDet
-=======
-  @SuppressWarnings({
-    "determinism:override.return.invalid",
-    "determinism:method.invocation.invalid"
-  })
->>>>>>> b7fe7c40
   public ExecutionOutcome execute(Object[] statementInput) {
 
     Object instance = null;
@@ -103,20 +96,12 @@
    */
   @Override
   public void appendCode(
-<<<<<<< HEAD
           @Det FieldSet this,
           @Det Type declaringType,
           @Det TypeTuple inputTypes,
           @Det Type outputType,
           @Det List<@Det Variable> inputVars,
           @Det StringBuilder b) {
-=======
-      Type declaringType,
-      TypeTuple inputTypes,
-      Type outputType,
-      List<@PolyDet Variable> inputVars,
-      StringBuilder b) {
->>>>>>> b7fe7c40
 
     b.append(field.toCode(declaringType, inputVars));
     b.append(" = ");
@@ -235,7 +220,7 @@
    * @return true only if the field used in this setter satisfies predicate.canUse
    */
   @Override
-  public boolean satisfies(ReflectionPredicate reflectionPredicate) {
+  public boolean satisfies(@Det FieldSet this, @Det ReflectionPredicate reflectionPredicate) {
     return field.satisfies(reflectionPredicate);
   }
 }