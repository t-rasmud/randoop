package randoop.operation;

import java.lang.reflect.AccessibleObject;
import java.util.List;
import org.checkerframework.checker.determinism.qual.Det;
import org.checkerframework.checker.determinism.qual.PolyDet;
import org.checkerframework.checker.determinism.qual.RequiresDetToString;
import randoop.ExecutionOutcome;
import randoop.reflection.ReflectionPredicate;
import randoop.sequence.Variable;
import randoop.types.Type;
import randoop.types.TypeTuple;

import org.checkerframework.checker.determinism.qual.NonDet;
import org.checkerframework.checker.determinism.qual.PolyDet;
import org.checkerframework.checker.determinism.qual.Det;
/**
 * CallableOperation is an abstract implementation of the Operation interface to provide default
 * implementations of Operation predicates that are false except for a few kinds of operations.
 */
public abstract class CallableOperation implements Operation {

  @Override
  public boolean isStatic() {
    return false;
  }

  @Override
  public boolean isMessage() {
    return false;
  }

  @Override
  public boolean isMethodCall() {
    return false;
  }

  @Override
  public boolean isConstructorCall() {
    return false;
  }

  @Override
  public boolean isConstantField() {
    return false;
  }

  @Override
  public boolean isNonreceivingValue() {
    return false;
  }

  @Override
  public boolean isUncheckedCast() {
    return false;
  }

  @Override
  public Object getValue(@Det CallableOperation this) {
    throw new IllegalArgumentException("No value for this kind of operation.");
  }

  /**
   * Checks whether reflective object contained in an {@link Operation} satisfies the predicate.
   * Since there is no reflective object in an {@code CallableOperation}, returns false.
   *
   * @param reflectionPredicate {@link ReflectionPredicate} against which object to be checked
   * @return false as there is no object to check
   */
  @Override
  public boolean satisfies(@Det CallableOperation this, @Det ReflectionPredicate reflectionPredicate) {
    return false;
  }

  /**
   * Performs this operation using the array of input values. Returns the results of execution as an
   * ResultOrException object and can output results to specified PrintStream.
   *
   * @param input array containing appropriate inputs to operation
   * @return results of executing this statement
   */
<<<<<<< HEAD
  public abstract @Det ExecutionOutcome execute(@Det Object @Det [] input);
=======
  @RequiresDetToString
  public abstract @NonDet ExecutionOutcome execute(Object[] input);
>>>>>>> cd92c5c9

  /**
   * Produces a Java source code representation of this statement and appends it to the given
   * StringBuilder.
   *
   * @param declaringType the declaring type for this operation
   * @param inputTypes the input types for this operation
   * @param outputType the output type for this operation
   * @param inputVars the list of variables that are inputs to operation
   * @param b the {@link StringBuilder} to which code is added
   */
  public abstract void appendCode(
          @Det CallableOperation this,
          @Det Type declaringType,
          @Det TypeTuple inputTypes,
          @Det Type outputType,
          @Det List<@Det Variable> inputVars,
          @Det StringBuilder b);

  /**
   * Returns the variable as a string to be used as an argument to an operation. Determines if the
   * value of the variable can be given in short form. In the short output format, statements that
   * assign to a primitive or string literal, like "int x = 3" are not added to a sequence; instead,
   * the value (e.g. "3") is inserted directly added as arguments to method calls.
   *
   * @param variable the variable for which the argument string is constructed
   * @return the argument string for the variable
   */
  String getArgumentString(Variable variable) {
    String index = variable.getName();
    if (variable.shouldInlineLiterals()) {
      String shortIndex = variable.getDeclaringStatement().getInlinedForm();
      if (shortIndex != null) {
        index = shortIndex;
      }
    }
    return index;
  }

  /**
   * Returns a string representation of this Operation, which can be read by static parse method for
   * class. For a class C implementing the Operation interface, this method should return a String s
   * such that parsing the string returns an object equivalent to this object, i.e.
   * C.parse(this.s).equals(this).
   *
   * @param declaringType the declaring type for this operation
   * @param inputTypes the input types for this operation
   * @param outputType the output type for this operation
   * @return a string representation of this operation
   */
  public abstract String toParsableString(
      Type declaringType, TypeTuple inputTypes, Type outputType);

  public AccessibleObject getReflectionObject() {
    return null;
  }

  // public abstract String toString();
}<|MERGE_RESOLUTION|>--- conflicted
+++ resolved
@@ -79,12 +79,8 @@
    * @param input array containing appropriate inputs to operation
    * @return results of executing this statement
    */
-<<<<<<< HEAD
+  @RequiresDetToString
   public abstract @Det ExecutionOutcome execute(@Det Object @Det [] input);
-=======
-  @RequiresDetToString
-  public abstract @NonDet ExecutionOutcome execute(Object[] input);
->>>>>>> cd92c5c9
 
   /**
    * Produces a Java source code representation of this statement and appends it to the given
