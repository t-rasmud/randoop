--- conflicted
+++ resolved
@@ -10,13 +10,9 @@
 import randoop.types.Type;
 import randoop.types.TypeTuple;
 
-<<<<<<< HEAD
 import org.checkerframework.checker.determinism.qual.NonDet;
 import org.checkerframework.checker.determinism.qual.PolyDet;
 import org.checkerframework.checker.determinism.qual.Det;
-
-=======
->>>>>>> b7fe7c40
 /**
  * CallableOperation is an abstract implementation of the Operation interface to provide default
  * implementations of Operation predicates that are false except for a few kinds of operations.
@@ -71,7 +67,7 @@
    * @return false as there is no object to check
    */
   @Override
-  public boolean satisfies(ReflectionPredicate reflectionPredicate) {
+  public boolean satisfies(@Det CallableOperation this, @Det ReflectionPredicate reflectionPredicate) {
     return false;
   }
 
@@ -95,20 +91,12 @@
    * @param b the {@link StringBuilder} to which code is added
    */
   public abstract void appendCode(
-<<<<<<< HEAD
           @Det CallableOperation this,
           @Det Type declaringType,
           @Det TypeTuple inputTypes,
           @Det Type outputType,
           @Det List<@Det Variable> inputVars,
           @Det StringBuilder b);
-=======
-      Type declaringType,
-      TypeTuple inputTypes,
-      Type outputType,
-      @PolyDet List<@PolyDet Variable> inputVars,
-      StringBuilder b);
->>>>>>> b7fe7c40
 
   /**
    * Returns the variable as a string to be used as an argument to an operation. Determines if the
