package randoop.operation;

import java.lang.reflect.Array;
import java.util.List;
import org.checkerframework.checker.determinism.qual.PolyDet;
import randoop.ExceptionalExecution;
import randoop.ExecutionOutcome;
import randoop.NormalExecution;
import randoop.sequence.Variable;
import randoop.types.Type;
import randoop.types.TypeTuple;

<<<<<<< HEAD
import org.checkerframework.checker.determinism.qual.PolyDet;
import org.checkerframework.checker.determinism.qual.Det;

=======
>>>>>>> b7fe7c40
/** Created by bjkeller on 8/19/16. */
class ArrayElementSet extends CallableOperation {

  private final int ARRAY = 0;
  private final int INDEX = 1;
  private final int VALUE = 2;

  private final Type elementType;

  ArrayElementSet(Type elementType) {
    this.elementType = elementType;
  }

  @Override
  @SuppressWarnings("determinism:override.return.invalid")   // Other classes that override execute() return @NonDet like the super class. This method returns @PolyDet
  public ExecutionOutcome execute(Object[] input) {
    assert input.length == 3
        : "array element assignment must have array, index and value as arguments";
    Object array = input[ARRAY];
    int index = (int) input[INDEX];
    Object value = input[VALUE];

    try {
      Array.set(array, index, value);
    } catch (Throwable thrown) {
      return new @PolyDet ExceptionalExecution(thrown, 0);
    }
    return new @PolyDet NormalExecution(null, 0);
  }

  @Override
  public void appendCode(
<<<<<<< HEAD
          @Det ArrayElementSet this,
          @Det Type declaringType,
          @Det TypeTuple inputTypes,
          @Det Type outputType,
          @Det List<@Det Variable> inputVars,
          @Det StringBuilder b) {
=======
      Type declaringType,
      TypeTuple inputTypes,
      Type outputType,
      List<@PolyDet Variable> inputVars,
      StringBuilder b) {
>>>>>>> b7fe7c40

    b.append(inputVars.get(ARRAY).getName()).append("[");
    @Det Variable indexVariable = inputVars.get(INDEX);
    String index = getArgumentString(indexVariable);
    b.append(index).append("]").append(" = ");
    String value = getArgumentString(inputVars.get(VALUE));
    b.append(value);
  }

  @Override
  public String toParsableString(Type declaringType, TypeTuple inputTypes, Type outputType) {
    return getName();
  }

  @Override
  public String getName() {
    return "<set>" + elementType + "[]";
  }
}<|MERGE_RESOLUTION|>--- conflicted
+++ resolved
@@ -10,12 +10,9 @@
 import randoop.types.Type;
 import randoop.types.TypeTuple;
 
-<<<<<<< HEAD
 import org.checkerframework.checker.determinism.qual.PolyDet;
 import org.checkerframework.checker.determinism.qual.Det;
 
-=======
->>>>>>> b7fe7c40
 /** Created by bjkeller on 8/19/16. */
 class ArrayElementSet extends CallableOperation {
 
@@ -48,20 +45,12 @@
 
   @Override
   public void appendCode(
-<<<<<<< HEAD
           @Det ArrayElementSet this,
           @Det Type declaringType,
           @Det TypeTuple inputTypes,
           @Det Type outputType,
           @Det List<@Det Variable> inputVars,
           @Det StringBuilder b) {
-=======
-      Type declaringType,
-      TypeTuple inputTypes,
-      Type outputType,
-      List<@PolyDet Variable> inputVars,
-      StringBuilder b) {
->>>>>>> b7fe7c40
 
     b.append(inputVars.get(ARRAY).getName()).append("[");
     @Det Variable indexVariable = inputVars.get(INDEX);
