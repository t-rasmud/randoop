--- conflicted
+++ resolved
@@ -55,22 +55,13 @@
    */
   @Override
   public void appendCode(
-<<<<<<< HEAD
       @Det UncheckedCast this,
       @Det Type declaringType,
       @Det TypeTuple inputTypes,
       @Det Type outputType,
       @Det List<@Det Variable> inputVars,
-      @Det StringBuilder b) {
-    b.append("(").append(type.getName()).append(")");
-=======
-      Type declaringType,
-      TypeTuple inputTypes,
-      Type outputType,
-      List<Variable> inputVars,
       StringBuilder b) {
     b.append("(").append(type.getFqName()).append(")");
->>>>>>> a621aac9
     int i = 0;
     String param = getArgumentString(inputVars.get(i));
     b.append(param);
