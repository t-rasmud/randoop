--- conflicted
+++ resolved
@@ -9,14 +9,11 @@
 import java.util.HashSet;
 import java.util.Map;
 import java.util.Set;
-<<<<<<< HEAD
 import org.checkerframework.checker.determinism.qual.Det;
 import org.checkerframework.checker.determinism.qual.PolyDet;
-=======
 import org.checkerframework.checker.signature.qual.BinaryName;
 import org.checkerframework.checker.signature.qual.FullyQualifiedName;
 import org.checkerframework.checker.signature.qual.InternalForm;
->>>>>>> a621aac9
 import org.jacoco.agent.rt.RT;
 import org.jacoco.core.analysis.Analyzer;
 import org.jacoco.core.analysis.CoverageBuilder;
@@ -53,29 +50,18 @@
       new @PolyDet("upDet") HashMap<>();
 
   /** Names of all the classes under test. */
-<<<<<<< HEAD
-  private final @PolyDet("upDet") Set<@PolyDet String> classesUnderTest =
-      new @PolyDet("upDet") HashSet<>();
-=======
-  private final Set<@BinaryName String> classesUnderTest = new HashSet<>();
->>>>>>> a621aac9
+  private final @PolyDet("upDet") Set<@BinaryName @PolyDet String> classesUnderTest = new @PolyDet("upDet") HashSet<>();
 
   /**
    * Initialize the coverage tracker.
    *
    * @param classInterfaceTypes all the classes under test
    */
-<<<<<<< HEAD
   public CoverageTracker(Set<@PolyDet ClassOrInterfaceType> classInterfaceTypes) {
     for (@PolyDet ClassOrInterfaceType classOrInterfaceType : classInterfaceTypes) {
-      classesUnderTest.add(classOrInterfaceType.getRuntimeClass().getName());
-=======
-  public CoverageTracker(Set<ClassOrInterfaceType> classInterfaceTypes) {
-    for (ClassOrInterfaceType classOrInterfaceType : classInterfaceTypes) {
       @SuppressWarnings("signature") // class is non-array, so getName() returns @BinaryName
       @BinaryName String bn = classOrInterfaceType.getRuntimeClass().getName();
       classesUnderTest.add(bn);
->>>>>>> a621aac9
     }
   }
 
@@ -138,15 +124,10 @@
 
     // For each class that is under test, summarize the branch coverage information
     // produced by Jacoco and store it in the coverageBuilder local variable.
-<<<<<<< HEAD
-    for (String className : classesUnderTest) {
+    for (@BinaryName String className : classesUnderTest) {
       @SuppressWarnings("determinism") // process is order insensitive
       @PolyDet String tmp = className;
       String resource = getResourceFromClassName(tmp);
-=======
-    for (@BinaryName String className : classesUnderTest) {
-      String resource = getResourceFromClassName(className);
->>>>>>> a621aac9
       InputStream original = getClass().getResourceAsStream(resource);
       try {
         analyzer.analyzeClass(original, className);
