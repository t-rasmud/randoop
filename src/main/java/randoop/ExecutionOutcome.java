--- conflicted
+++ resolved
@@ -23,11 +23,7 @@
   String output = null;
 
   /** @param executionTime the execution time, in nanoseconds */
-<<<<<<< HEAD
-  public ExecutionOutcome(@NonDet long executionTime) {
-=======
-  protected ExecutionOutcome(long executionTime) {
->>>>>>> a621aac9
+  protected ExecutionOutcome(@NonDet long executionTime) {
     this.executionTime = executionTime;
   }
 
@@ -58,5 +54,6 @@
     return output;
   }
 
+  @Override
   public abstract String toString();
 }