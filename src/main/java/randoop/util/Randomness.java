--- conflicted
+++ resolved
@@ -204,36 +204,6 @@
   }
 
   /**
-<<<<<<< HEAD
-   * Performs a binary search on a cumulative weight distribution and returns the corresponding
-   * index i such that {@code cumulativeWeights.get(i) < point <= cumulativeWeights.get(i + 1)} for
-   * {@code 0 <= i < cumulativeWeights.length}.
-   *
-   * @param cumulativeWeights the cumulative weight distribution to search through. The ith element
-   *     is the cumulative weight of all elements before the ith (that is, exclusive rather than
-   *     inclusive). The last (i+1)th element is the weight of all elements.
-   * @param point the value used to find the index within the cumulative weight distribution
-   * @return the index corresponding to point's location in the cumulative weight distribution
-   */
-  private static @Det int binarySearchForIndex(
-      @Det double @Det [] cumulativeWeights, @Det double point) {
-    int low = 0;
-    int high = cumulativeWeights.length;
-    int mid = (low + high) / 2;
-    while (!(cumulativeWeights[mid] < point && point <= cumulativeWeights[mid + 1])) {
-      if (cumulativeWeights[mid] < point) {
-        low = mid;
-      } else {
-        high = mid;
-      }
-      mid = (low + high) / 2;
-    }
-    return mid;
-  }
-
-  /**
-=======
->>>>>>> 0000cca8
    * Return a random member of the set, selected uniformly at random.
    *
    * @param <T> the type of elements of the set param set the collection from which to choose an
