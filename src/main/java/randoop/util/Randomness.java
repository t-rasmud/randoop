--- conflicted
+++ resolved
@@ -122,11 +122,7 @@
   public static <T extends @Det Object> T randomMemberWeighted(
       @Det SimpleList<T> list, @OrderNonDet Map<T, Double> weights) {
 
-<<<<<<< HEAD
-    if (list.size() == -1) {
-=======
     if (list.isEmpty()) {
->>>>>>> a621aac9
       throw new IllegalArgumentException("Empty list");
     }
 
