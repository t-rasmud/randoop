--- conflicted
+++ resolved
@@ -3,10 +3,10 @@
 import java.io.Serializable;
 import java.util.ArrayList;
 import java.util.List;
-import randoop.main.RandoopBug;
 import org.checkerframework.checker.determinism.qual.NonDet;
 import org.checkerframework.checker.determinism.qual.PolyDet;
 import org.checkerframework.framework.qual.HasQualifierParameter;
+import randoop.main.RandoopBug;
 
 /**
  * Given a list of lists, defines methods that can access all the elements as if they were part of a
@@ -30,20 +30,9 @@
   /** The size of this collection. */
   private int totalelements;
 
-<<<<<<< HEAD
-  @SuppressWarnings({"varargs", "unchecked"}) // heap pollution warning
+  @SuppressWarnings({"unchecked"}) // heap pollution warning
   public ListOfLists(SimpleList<T> @PolyDet ... lists) {
     this.lists = new @PolyDet ArrayList<>(lists.length);
-=======
-  /**
-   * Create a ListOfLists from ... a list of lists.
-   *
-   * @param lists the lists that will compose the newly-created ListOfLists
-   */
-  @SuppressWarnings({"unchecked"}) // heap pollution warning
-  public ListOfLists(SimpleList<T>... lists) {
-    this.lists = new ArrayList<>(lists.length);
->>>>>>> 59eb781b
     for (SimpleList<T> sl : lists) {
       this.lists.add(sl);
     }
