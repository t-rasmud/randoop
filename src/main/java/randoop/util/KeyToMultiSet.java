--- conflicted
+++ resolved
@@ -65,7 +65,7 @@
   public Set<T2> getVariables(T1 key) {
     @PolyDet MultiSet<T2> values = map.get(key);
     if (values == null) {
-      @SuppressWarnings("determinism") // valid rule relaxation: need to treat @Det collection as @PolyDet
+      @SuppressWarnings({"determinism", "UnusedVariable"}) // valid rule relaxation: need to treat @Det collection as @PolyDet
       @PolyDet Set<T2> tmp = Collections.emptySet();
     }
     return values.getElements();
@@ -80,17 +80,9 @@
   }
 
   // Removes all keys with an empty set
-<<<<<<< HEAD
-  @SuppressWarnings("determinism") // @PolyDet not instantiated correctly in type arguments
   public void clean(@Det KeyToMultiSet<T1, T2> this) {
-    for (@Det Iterator<@Det Entry<T1, MultiSet<T2>>> iter = map.entrySet().iterator();
-        iter.hasNext(); ) {
-      Entry<T1, MultiSet<T2>> element = iter.next();
-=======
-  public void clean() {
-    for (Iterator<Map.Entry<T1, MultiSet<T2>>> iter = map.entrySet().iterator(); iter.hasNext(); ) {
+    for (@Det Iterator<Map. @Det Entry<T1, MultiSet<T2>>> iter = map.entrySet().iterator(); iter.hasNext(); ) {
       Map.Entry<T1, MultiSet<T2>> element = iter.next();
->>>>>>> a621aac9
       if (element.getValue().isEmpty()) {
         iter.remove();
       }
