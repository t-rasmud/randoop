package randoop.condition;

import com.google.gson.Gson;
import com.google.gson.GsonBuilder;
import com.google.gson.reflect.TypeToken;
import java.io.BufferedReader;
import java.io.File;
import java.io.FileReader;
import java.io.IOException;
import java.lang.reflect.AccessibleObject;
import java.lang.reflect.Method;
import java.util.ArrayList;
import java.util.Arrays;
import java.util.HashMap;
import java.util.HashSet;
import java.util.LinkedHashMap;
import java.util.List;
import java.util.Map;
import java.util.Objects;
import java.util.Set;
import plume.Pair;
import plume.UtilMDE;
import randoop.compile.SequenceClassLoader;
import randoop.compile.SequenceCompiler;
import randoop.condition.specification.Guard;
import randoop.condition.specification.Operation;
import randoop.condition.specification.OperationSpecification;
import randoop.condition.specification.PostSpecification;
import randoop.condition.specification.PreSpecification;
import randoop.condition.specification.Property;
import randoop.condition.specification.ThrowsSpecification;
import randoop.main.GenInputsAbstract;
import randoop.reflection.TypeNames;
import randoop.types.ClassOrInterfaceType;
import randoop.util.Log;

/**
 * Represents a collection of preconditions and throws-conditions. Preconditions are represented by
 * {@link Condition} objects, while throws-conditions are represented by (condition, exception-type)
 * pairs.
 */
public class SpecificationCollection {

  /** The map from reflection objects to the corresponding {@link OperationSpecification} */
  private final Map<AccessibleObject, OperationSpecification> specificationMap;

  /** The map from method signatures to methods with that signature and specifications */
  private final Map<Signature, Set<Method>> signatureMap;

  /** The map from reflection object to overridden method with specification */
  private final Map<AccessibleObject, Set<Method>> parentMap;

  /** The compiler for creating conditionMethods */
  private final SequenceCompiler compiler;

  /** Map for memoizing conditions for specifications coverted by parent search */
  private Map<AccessibleObject, OperationConditions> conditionMap;

  /**
   * Creates a {@link SpecificationCollection} for the given specification map.
   *
   * @param specificationMap the map from reflection objects to {@link OperationSpecification}
   * @param signatureMap the map from signatures to methods with specifications
   * @param parentMap the map to overridden method with specification
   */
  SpecificationCollection(
      Map<AccessibleObject, OperationSpecification> specificationMap,
      Map<Signature, Set<Method>> signatureMap,
      Map<AccessibleObject, Set<Method>> parentMap) {
    this.specificationMap = specificationMap;
    this.signatureMap = signatureMap;
    this.parentMap = parentMap;
    this.conditionMap = new HashMap<>();
    SequenceClassLoader sequenceClassLoader = new SequenceClassLoader(getClass().getClassLoader());
    List<String> options = new ArrayList<>();
    this.compiler = new SequenceCompiler(sequenceClassLoader, options);
  }

  /**
   * Creates a {@link SpecificationCollection} from the list of files of serialized specifications.
   *
   * @param specificationFiles the files of serialized specifications
   * @return the {@link SpecificationCollection} built from the serialized {@link
   *     OperationSpecification} objects.
   */
  public static SpecificationCollection create(List<File> specificationFiles) {
    if (specificationFiles == null) {
      return null;
    }
    Map<Signature, Set<Method>> sigMap = new LinkedHashMap<>();
    Map<AccessibleObject, OperationSpecification> specMap = new LinkedHashMap<>();
    for (File specificationFile : specificationFiles) {
      List<OperationSpecification> specificationList;
      try {
        specificationList = readSpecifications(specificationFile);
      } catch (IOException e) {
        String msg = "Unable to read specifications from file";
        if (Log.isLoggingOn()) {
          Log.logLine(msg + ": " + specificationFile);
        }
        throw new RandoopConditionError(msg, e);
      } catch (Throwable e) {
        throw new RandoopConditionError("Bad input", e);
      }

      for (OperationSpecification specification : specificationList) {
        AccessibleObject accessibleObject;
        Operation operation = specification.getOperation();
        if (operation == null) {
          continue;
        }
        if (specification.getIdentifiers().hasNameConflict()) {
          String msg =
              String.format(
                  "Ignoring specification with identifier name conflict: %s",
                  specification.getOperation().toString());
          System.out.println(msg);
          if (Log.isLoggingOn()) {
            Log.logLine(msg);
          }
          continue;
        }
        try {
          accessibleObject = getReflectionObject(operation);
        } catch (ClassNotFoundException | NoClassDefFoundError e) {
          String msg =
              String.format(
                  "Could not load specification operation: %n%s%n" + "Class not found: %s",
                  specification.getOperation().toString(), e.getMessage());

          if (Log.isLoggingOn()) {
            Log.logLine(msg);
          }
          throw new RandoopConditionError(msg, e);
        } catch (NoSuchMethodException e) {
          String msg =
              String.format(
                  "Could not load specification operation: %n%s%n" + "No such method: %s",
                  specification.getOperation().toString(), e.getMessage());
          if (Log.isLoggingOn()) {
            Log.logLine(msg);
          }
          throw new RandoopConditionError(msg, e);
        } catch (ExceptionInInitializerError e) {
          String msg =
              String.format(
                  "Could not load specification operation: %n%s%n"
                      + "Exception thrown by initializer",
                  specification.getOperation().toString());
          if (Log.isLoggingOn()) {
            Log.logLine(msg);
          }
          continue; //XXX should we throw exception or just discard spec?
        }
        specMap.put(accessibleObject, specification);
        if (accessibleObject instanceof Method) {
          Signature signature = Signature.create((Method) accessibleObject);
          Set<Method> objectSet = sigMap.get(signature);
          if (objectSet == null) {
            objectSet = new HashSet<>();
          }
          objectSet.add((Method) accessibleObject);
          sigMap.put(signature, objectSet);
        }
      }
    }
    Map<AccessibleObject, Set<Method>> parentMap = buildParentMap(sigMap);
    return new SpecificationCollection(specMap, sigMap, parentMap);
  }

  private static Map<AccessibleObject, Set<Method>> buildParentMap(
      Map<Signature, Set<Method>> sigMap) {
    Map<AccessibleObject, Set<Method>> parentMap = new HashMap<>();
    for (Map.Entry<Signature, Set<Method>> entry : sigMap.entrySet()) {
      for (Method method : entry.getValue()) {
        Class<?> declaringClass = method.getDeclaringClass();
        Set<Method> parents = findParents(declaringClass, entry.getValue());
        if (!parents.isEmpty()) {
          parentMap.put(method, parents);
        }
      }
    }
    return parentMap;
  }

  /**
   * Finds the methods that are members of the stop set and belong to the supertypes of the given
   * class type.
   *
   * @param classType the class whose supertypes are searched
   * @param stopSet the set of methods
   * @return the set of methods with the signature and in the stop set from lowest supertypes of the
   *     class type.
   */
  private static Set<Method> findParents(Class<?> classType, Set<Method> stopSet) {
    Set<Method> parents = new HashSet<>();
    if (classType != null) {
      for (Method method : stopSet) {
        Class<?> declaringClass = method.getDeclaringClass();
        if (declaringClass != classType && declaringClass.isAssignableFrom(classType)) {
          parents.add(method);
        }
      }
    }
    return parents;
  }

  /**
   * Get the {@code java.lang.reflect.AccessibleObject} for the {@link Operation}.
   *
   * @param operation the {@link Operation}
   * @return the {@code java.lang.reflect.AccessibleObject} for the operation
   * @throws ClassNotFoundException if a type in the operation cannot be loaded
   * @throws NoSuchMethodException if there is method/constructor for the operation in the declaring
   *     class
   */
  private static AccessibleObject getReflectionObject(Operation operation)
      throws ClassNotFoundException, NoSuchMethodException {
    if (operation.isValid()) {
      List<String> paramTypeNames = operation.getParameterTypeNames();
      Class<?>[] argTypes = new Class<?>[paramTypeNames.size()];
      for (int i = 0; i < argTypes.length; i++) {
        argTypes[i] = TypeNames.getTypeForName(paramTypeNames.get(i));
      }
      Class<?> declaringClass = TypeNames.getTypeForName(operation.getClassname());
      if (operation.isConstructor()) {
        return declaringClass.getDeclaredConstructor(argTypes);
      } else {
        return declaringClass.getDeclaredMethod(operation.getName(), argTypes);
      }
    }
    return null;
  }

  /**
   * Reads a list of {@link OperationSpecification} objects from the given file.
   *
   * @param specificationFile the file of serialized {@link OperationSpecification} objects
   * @return the list of {@link OperationSpecification} object from the file
   * @throws IOException if there is an error reading the specification file
   */
  @SuppressWarnings("unchecked")
  private static List<OperationSpecification> readSpecifications(File specificationFile)
      throws IOException {
    List<OperationSpecification> specificationList = new ArrayList<>();
    Gson gson = new GsonBuilder().disableHtmlEscaping().setPrettyPrinting().create();
    TypeToken<List<OperationSpecification>> typeToken =
        (new TypeToken<List<OperationSpecification>>() {});
    try (BufferedReader reader = new BufferedReader(new FileReader(specificationFile))) {
      specificationList.addAll(
          (List<OperationSpecification>) gson.fromJson(reader, typeToken.getType()));
    }
    return specificationList;
  }

  /**
   * Creates an {@link OperationConditions} object for the given
   * {java.lang.reflect.AccessibleObject}.
   *
   * @param accessibleObject the reflection object for a constructor or method
   * @return the {@link OperationConditions} for the specifications of the given method or
   *     constructor, {@code null} if there is none
   */
  public OperationConditions getOperationConditions(AccessibleObject accessibleObject) {
    OperationConditions conditions = conditionMap.get(accessibleObject);
    if (conditions != null) {
      return conditions;
    }

    OperationSpecification specification = specificationMap.get(accessibleObject);
    if (specification != null) {
      ConditionSignature signature =
          ConditionSignature.create(accessibleObject, specification.getIdentifiers());
      conditions = createConditions(specification, signature);
    } else {
      conditions = new OperationConditions();
    }

    if (accessibleObject instanceof Method) {
      Method method = (Method) accessibleObject;
      Set<Method> parents = parentMap.get(accessibleObject);
      if (parents == null) {
        Set<Method> sigSet = signatureMap.get(Signature.create(method));
        if (sigSet != null) {
          parents = findParents(method.getDeclaringClass(), sigSet);
        }
      }
      if (parents != null) {
        for (Method parent : parents) {
          OperationConditions parentConditions = getOperationConditions(parent);
          conditions.addParent(parentConditions);
        }
      }
    }

    if (!conditions.isEmpty()) {
      conditionMap.put(accessibleObject, conditions);
    }
    return conditions;
  }

  /**
   * Create the {@link OperationConditions} object for the given {@link OperationSpecification}
   * using the {@link ConditionSignature}.
   *
   * @param specification the specification from which the conditions are to be created
   * @param signature the declarations to be used in the conditions
   * @return the {@link OperationConditions} for the given specification
   */
  private OperationConditions createConditions(
      OperationSpecification specification, ConditionSignature signature) {
    OperationConditions conditions; // translate the ParamSpecifications to Condition objects
    List<Condition> paramConditions = new ArrayList<>();
    for (PreSpecification preSpecification : specification.getPreSpecifications()) {
      try {
        paramConditions.add(createCondition(preSpecification.getGuard(), signature));
      } catch (RandoopConditionError e) {
<<<<<<< HEAD
=======
        if (GenInputsAbstract.fail_on_condition_error) {
          throw e;
        }
>>>>>>> dc5c4207
        System.out.println("Warning: discarded uncompilable precondition: " + e.getMessage());
      }
    }

    // translate the ReturnSpecifications to Condition-PostCondition pairs
    ArrayList<Pair<Condition, PostCondition>> returnConditions = new ArrayList<>();
    for (PostSpecification postSpecification : specification.getPostSpecifications()) {
      try {
        Condition preCondition = createCondition(postSpecification.getGuard(), signature);
        PostCondition postCondition = createCondition(postSpecification.getProperty(), signature);
        returnConditions.add(new Pair<>(preCondition, postCondition));
      } catch (RandoopConditionError e) {
<<<<<<< HEAD
=======
        if (GenInputsAbstract.fail_on_condition_error) {
          throw e;
        }
>>>>>>> dc5c4207
        System.out.println("Warning: discarding uncompilable postcondition: " + e.getMessage());
      }
    }

    // translate the ThrowsSpecifications to Condition-ExpectedExceptionGenerator pairs
    LinkedHashMap<Condition, ExpectedException> throwsConditions = new LinkedHashMap<>();
    for (ThrowsSpecification throwsSpecification : specification.getThrowsSpecifications()) {
      ClassOrInterfaceType exceptionType;
      try {
        exceptionType =
            (ClassOrInterfaceType)
                ClassOrInterfaceType.forName(throwsSpecification.getExceptionTypeName());
      } catch (ClassNotFoundException e) {
        String msg =
            "Error in specification "
                + throwsSpecification
                + ". Cannot find exception type: "
                + e.getMessage();
        if (Log.isLoggingOn()) {
          Log.logLine(msg);
        }
        continue;
      }
      try {
        Condition guardCondition = createCondition(throwsSpecification.getGuard(), signature);
        ExpectedException exception =
            new ExpectedException(exceptionType, "// " + throwsSpecification.getDescription());
        throwsConditions.put(guardCondition, exception);
      } catch (RandoopConditionError e) {
<<<<<<< HEAD
=======
        if (GenInputsAbstract.fail_on_condition_error) {
          throw e;
        }
>>>>>>> dc5c4207
        System.out.println("Warning: discarding uncompilable throws-condition: " + e.getMessage());
      }
    }

    conditions = new OperationConditions(paramConditions, returnConditions, throwsConditions);
    return conditions;
  }

  /**
   * Creates the {@link Condition} object for a given {@link Guard}.
   *
   * @param guard the guard to be converted to a {@link Condition}
   * @param signature the declarations for the specification the guard belongs to
   * @return the {@link Condition} object for the given {@link Guard}
   */
  private Condition createCondition(Guard guard, ConditionSignature signature) {
    Method conditionMethod;
    try {
      conditionMethod =
          ConditionMethodCreator.create(
              signature.getPackageName(),
              signature.getPreConditionSignature(),
              guard.getConditionText(),
              compiler);
    } catch (RandoopConditionError e) {
      throw new RandoopConditionError("guard condition " + guard.getConditionText(), e);
    }
    String comment = guard.getDescription();
    String conditionText = signature.replaceWithDummyVariables(guard.getConditionText());
    return new Condition(conditionMethod, comment, conditionText);
  }

  /**
   * Creates the {@link PostCondition} object for a given {@link Property}.
   *
   * @param property the property to be converted
   * @param signature the declarations for the specification the guard belongs to
   * @return the {@link PostCondition} object for the given {@link Property}
   */
  private PostCondition createCondition(Property property, ConditionSignature signature) {
    Method conditionMethod;
    try {
      conditionMethod =
          ConditionMethodCreator.create(
              signature.getPackageName(),
              signature.getPostConditionSignature(),
              property.getConditionText(),
              compiler);
    } catch (RandoopConditionError e) {
      throw new RandoopConditionError("property condition " + property.getConditionText(), e);
    }
    String comment = property.getDescription();
    String conditionText = signature.replaceWithDummyVariables(property.getConditionText());
    return new PostCondition(conditionMethod, comment, conditionText);
  }

  /**
   * Represents a method signature. Used to manage groups of methods likely to have
   * override/implementation relationships.
   */
  static class Signature {
    private final String name;
    private final Class<?>[] parameterTypes;

    Signature(String name, Class<?>[] parameterTypes) {
      this.name = name;
      this.parameterTypes = parameterTypes;
    }

    public static Signature create(Method method) {
      return new Signature(method.getName(), method.getParameterTypes());
    }

    @Override
    public boolean equals(Object object) {
      if (!(object instanceof Signature)) {
        return false;
      }
      Signature signature = (Signature) object;
      if (!this.name.equals(signature.name)) {
        return false;
      }
      if (this.parameterTypes.length != signature.parameterTypes.length) {
        return false;
      }
      for (int i = 0; i < parameterTypes.length; i++) {
        if (!this.parameterTypes[i].equals(signature.parameterTypes[i])) {
          return false;
        }
      }
      return true;
    }

    @Override
    public int hashCode() {
      return Objects.hash(name, Arrays.hashCode(parameterTypes));
    }

    @Override
    public String toString() {
      List<String> typeNames = new ArrayList<>();
      for (Class<?> type : parameterTypes) {
        typeNames.add(type.getName());
      }
      return name + "(" + UtilMDE.join(typeNames, ",") + ")";
    }
  }
}<|MERGE_RESOLUTION|>--- conflicted
+++ resolved
@@ -315,12 +315,9 @@
       try {
         paramConditions.add(createCondition(preSpecification.getGuard(), signature));
       } catch (RandoopConditionError e) {
-<<<<<<< HEAD
-=======
         if (GenInputsAbstract.fail_on_condition_error) {
           throw e;
         }
->>>>>>> dc5c4207
         System.out.println("Warning: discarded uncompilable precondition: " + e.getMessage());
       }
     }
@@ -333,12 +330,9 @@
         PostCondition postCondition = createCondition(postSpecification.getProperty(), signature);
         returnConditions.add(new Pair<>(preCondition, postCondition));
       } catch (RandoopConditionError e) {
-<<<<<<< HEAD
-=======
         if (GenInputsAbstract.fail_on_condition_error) {
           throw e;
         }
->>>>>>> dc5c4207
         System.out.println("Warning: discarding uncompilable postcondition: " + e.getMessage());
       }
     }
@@ -368,12 +362,9 @@
             new ExpectedException(exceptionType, "// " + throwsSpecification.getDescription());
         throwsConditions.put(guardCondition, exception);
       } catch (RandoopConditionError e) {
-<<<<<<< HEAD
-=======
         if (GenInputsAbstract.fail_on_condition_error) {
           throw e;
         }
->>>>>>> dc5c4207
         System.out.println("Warning: discarding uncompilable throws-condition: " + e.getMessage());
       }
     }
