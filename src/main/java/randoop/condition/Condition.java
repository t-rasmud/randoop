package randoop.condition;

import java.lang.reflect.InvocationTargetException;
import java.lang.reflect.Method;
import java.util.Objects;
import randoop.util.Log;

/**
 * Represents a condition on an operation. Kind of like a predicate, but with names changed to
 * protect the innocent.
 */
public class Condition {

  /** The {@code java.lang.reflect.Method} to test this condition */
  private final Method conditionMethod;

  /** The comment describing this condition */
  private final String comment;

  /** The code text for this condition */
  private final String conditionText;

  /**
   * Creates a {@link Condition} that calls the given condition method.
   *
<<<<<<< HEAD
   * @param conditionMethod the reflection object for the condition method
=======
   * @param conditionMethod the reflection Method for the condition method
>>>>>>> dcad1fb9
   * @param comment the comment describing this condition
   * @param conditionText the text for this condition
   */
  Condition(Method conditionMethod, String comment, String conditionText) {
    this.conditionMethod = conditionMethod;
    this.comment = comment;
    this.conditionText = conditionText;
  }

  @Override
  public boolean equals(Object object) {
    if (!(object instanceof Condition)) {
      return false;
    }
    Condition other = (Condition) object;
    return this.conditionMethod.equals(other.conditionMethod)
        && this.comment.equals(other.comment)
        && this.conditionText.equals(other.conditionText);
  }

  @Override
  public int hashCode() {
    return Objects.hash(conditionMethod, comment, conditionText);
  }

  @Override
  public String toString() {
    return conditionText + " // " + comment;
  }

  /**
   * Indicate whether this condition is satisfied by the given values.
   *
   * @param values the values to check the condition against
   * @return true if this condition is satisfied by the values, false otherwise
   */
  public boolean check(Object[] values) {
    try {
      return (boolean) conditionMethod.invoke(null, values);
    } catch (IllegalAccessException e) {
      throw new RandoopConditionError("Failure executing condition method", e);
    } catch (InvocationTargetException e) {
      String message =
          "Failure executing condition method: "
              + conditionMethod
              + "(invoke threw "
              + e.getCause()
              + ")";
      if (Log.isLoggingOn()) {
        Log.logLine(message);
      }
    }
    return false;
  }

  /**
   * Return text that describes this condition.
   *
   * @return text that describes this condition
   */
  public String getComment() {
    return comment;
  }

  /**
   * Return this condition as a string representation of Java code. Arguments to the condition
   * {@link randoop.contract.ObjectContract} convention where variables are represented by {@code
   * x0}, ..., {@code xn} for some number {@code n}. If the operation takes a receiver it will be
   * {@code x0}, and if the operation has a return value it will be {@code xn} (the last variable).
   *
   * @return the Java representation of the condition as a {@code String}
   */
  public String getConditionString() {
    return conditionText;
  }
}<|MERGE_RESOLUTION|>--- conflicted
+++ resolved
@@ -23,11 +23,7 @@
   /**
    * Creates a {@link Condition} that calls the given condition method.
    *
-<<<<<<< HEAD
-   * @param conditionMethod the reflection object for the condition method
-=======
    * @param conditionMethod the reflection Method for the condition method
->>>>>>> dcad1fb9
    * @param comment the comment describing this condition
    * @param conditionText the text for this condition
    */
