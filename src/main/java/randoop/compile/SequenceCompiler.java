--- conflicted
+++ resolved
@@ -155,13 +155,8 @@
       final String classname,
       final String javaSource,
       DiagnosticCollector<JavaFileObject> diagnostics) {
-<<<<<<< HEAD
-    String classFileName = classname + CompileUtil.JAVA_EXTENSION;
+    String classFileName = classname + ".java";
     @PolyDet List<@PolyDet JavaFileObject> sources = new @PolyDet ArrayList<>();
-=======
-    String classFileName = classname + ".java";
-    List<JavaFileObject> sources = new ArrayList<>();
->>>>>>> a621aac9
     JavaFileObject source = new SequenceJavaFileObject(classFileName, javaSource);
     sources.add(source);
     JavaCompiler.CompilationTask task =
