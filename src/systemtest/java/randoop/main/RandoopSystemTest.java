package randoop.main;

import static org.hamcrest.CoreMatchers.equalTo;
import static org.hamcrest.CoreMatchers.is;
import static org.hamcrest.Matchers.greaterThan;
import static org.junit.Assert.assertThat;
import static org.junit.Assert.assertTrue;
import static org.junit.Assert.fail;

import java.io.IOException;
import java.nio.file.Path;
import java.nio.file.Paths;
import java.util.ArrayList;
import java.util.Iterator;
import java.util.List;
import org.junit.BeforeClass;
import org.junit.FixMethodOrder;
import org.junit.Test;
import org.junit.runners.MethodSorters;

/**
 * A JUnit test class that runs the Randoop system tests. These are tests that were run from within
 * the original Makefile using shell commands. The test methods in this class assume that the
 * current working directory has subdirectories <tt>resources/systemTest</tt> where resources files
 * are located (standard Gradle organization), and <tt>working-directories/</tt> where working files
 * can be written. The Gradle file sets the working directory for the <tt>systemTest</tt> source set
 * to which this class belongs.
 *
 * <p>Each of the test methods
 *
 * <ul>
 *   <li>creates its own subdirectory,
 *   <li>runs Randoop and saves generated tests to the subdirectory, and
 *   <li>compiles the generated test files.
 * </ul>
 *
 * Most of the methods then run the tests and check that the expected number of failed tests matches
 * the number of error-revealing tests, or that the number of passed tests matches the number of
 * regression tests.
 *
 * <p>The Makefile also checked diffs of generated tests for some of the tests. These methods do not
 * do this check.
 */
@FixMethodOrder(MethodSorters.NAME_ASCENDING)
public class RandoopSystemTest {

  // Keep this in synch with GenTests.NO_OPERATIONS_TO_TEST.
  // (XXX Can factor into module of shared dependencies, but...  Since we are avoiding dependencies
  // of the system tests on Randoop code, the tests can't directly use GenTests.NO_METHODS_TO_TEST.)
  private static final String NO_OPERATIONS_TO_TEST = "There are no operations to test. Exiting.";

  private static SystemTestEnvironment systemTestEnvironment;

  /** Sets up the environment for test execution. */
  @BeforeClass
  public static void setupClass() {
    String classpath = System.getProperty("java.class.path");
    /* the current working directory for this test class */
    Path buildDir = Paths.get("").toAbsolutePath().normalize();
    systemTestEnvironment = SystemTestEnvironment.createSystemTestEnvironment(classpath, buildDir);
  }

  /**
   * Enumerated type to quantify expected test generation:
   *
   * <ul>
   *   <li>{@code SOME} - at least one test is generated,
   *   <li>{@code NONE} - no tests are generated, or
   *   <li>{@code DONT_CARE} - the number of tests does not need to be checked.
   * </ul>
   */
  private enum ExpectedTests {
    SOME,
    NONE,
    DONT_CARE
  }

  /* --------------------------------------- test methods --------------------------------------- */

  /*
   * WRITING TEST METHODS:
   *
   * Methods with the Test annotation will be run normally as JUnit tests.
   * Each method should consist of one system test, and is responsible for setting up the
   * directories for the test, setting the options for Randoop, running Randoop, compiling the
   * generated tests, and then doing whatever checks are required for the test.  The steps each
   * test should follow are:
   *
   * 1. Set up the test environment.
   *
   *    Each test method should create the working environment for running the test with a call like
   *
   *      TestEnvironment testEnvironment = systemTestEnvironment.createTestEnvironment(testName);
   *
   *    where testName is the name of your test (be sure that it doesn't conflict with the name
   *    of any test already in this class).
   *    The variable systemTestEnvironment refers to the global environment for a run of the
   *    system tests, and contains information about the classpath, and directories needed while
   *    running all of the system tests.
   *
   * 2. Set the options for Randoop.
   *
   *    The method that executes Randoop takes the command-line arguments as a RandoopOptions object,
   *    which can be constructed by the line
   *      RandoopOptions options = RandoopOptions.createOptions(testEnvironment);
   *    using the TestEnvironment built in the first step.
   *    This class has methods to explicitly set the test package name and base names:
   *      options.setPackageName("foo.bar");
   *      options.setRegressionBasename("TestClass");
   *      options.setErrorBasename("ErrorTestClass");
   *    And, the input classes should be specified by using the methods
   *      options.addTestClass(testClassName);
   *      options.addClassList(classListFilename);
   *    that correspond to the Randoop arguments.
   *    Other options can be set using the methods
   *      options.setFlag(flagName);
   *      options.setOption(optionName, optionValue);
   *    This object will also set options for output directories and logging, so only options
   *    affecting generation are needed.
   *
   *    Input files should be placed in src/systemtest/resources (or src/inputtest/resources if they
   *    relate to classes in the inputTest source set), and can be used in option using the path
   *    prefix resources/systemTest/.
   *
   *
   *  3. Run Randoop and compile generated tests.
   *
   *     This is where things can vary somewhat depending on the condition of the test.
   *
   *     In the majority of cases, we want to check that Randoop generates an expected number of
   *     regression and/or error-revealing tests; that the generated tests compile; and that when run,
   *     regression tests succeed, error tests fail, and that the methods of the classes-under-test
   *     are covered by all tests.  In this case, the test method will make a call like
   *
   *       generateAndTestWithCoverage(
   *         testEnvironment,
   *         options,
   *         expectedRegressionTests,
   *         expectedErrorTests);
   *
   *     where testEnvironment, packageName, regressionBasename, errorBasename, and options are all
   *     defined in steps 1 and 2.
   *     The expected-tests parameters are values of the ExpectedTests enumerated type.
   *     Use the value SOME if there must be at least one test, NONE if there should be no tests,
   *     and DONT_CARE if, well, it doesn't matter how many tests there are.
   *     The generateAndTestWithCoverage() method handles the standard test behavior, checking the
   *     standard assumptions about regression and error tests (given the quantifiers), and dumping
   *     output when the results don't meet expectations.
   *
   *     By default, coverage is checked against all methods returned by Class.getDeclaredMethods()
   *     for an input class. Some tests need to specifically exclude methods that Randoop should not
   *     generate, or need to ignore methods.  These can be indicated by creating a
   *     CoverageChecker object and adding these method names using either the exclude() or ignore()
   *     methods, and then giving the CoverageChecker as the last argument to the alternate version
   *     of generateAndTestWithCoverage(). When excluded methods are given, these methods may not be
   *     covered, and, unless ignored, any method not excluded is expected to be covered.
   */

  /**
   * Test formerly known as randoop1. This test previously did a diff on TestClass0.java with goal
   * file.
   */
  @Test
  public void runCollectionsTest() {

    TestEnvironment testEnvironment =
        systemTestEnvironment.createTestEnvironment("collections-test");

    RandoopOptions options = RandoopOptions.createOptions(testEnvironment);
    options.setPackageName("foo.bar");
    options.setRegressionBasename("TestClass");
    options.addTestClass("java2.util2.TreeSet");
    options.addTestClass("java2.util2.Collections");
    options.setFlag("no-error-revealing-tests");
    options.setOption("outputLimit", "200");
    options.setOption("npe-on-null-input", "EXPECTED");
    options.setFlag("debug_checks");
    options.setOption("observers", "resources/systemTest/randoop1_observers.txt");
    options.setOption("omit-field-list", "resources/systemTest/testclassomitfields.txt");

    CoverageChecker coverageChecker = new CoverageChecker(options);
    coverageChecker.exclude("java2.util2.Collections.get(java2.util2.ListIterator, int)");
    coverageChecker.exclude(
        "java2.util2.Collections.iteratorBinarySearch(java2.util2.List, java.lang.Object)");
    coverageChecker.exclude(
        "java2.util2.Collections.iteratorBinarySearch(java2.util2.List, java.lang.Object, java2.util2.Comparator)");
    coverageChecker.exclude("java2.util2.Collections.list(java2.util2.Enumeration)");
    coverageChecker.exclude("java2.util2.Collections.rotate2(java2.util2.List, int)");
    coverageChecker.exclude("java2.util2.Collections.shuffle(java2.util2.List)");
    coverageChecker.exclude("java2.util2.Collections.swap(java.lang.Object[], int, int)");
    coverageChecker.exclude("java2.util2.Collections.swap(java2.util2.List, int, int)");
    coverageChecker.exclude(
        "java2.util2.Collections.synchronizedCollection(java2.util2.Collection, java.lang.Object)");
    coverageChecker.exclude(
        "java2.util2.Collections.synchronizedList(java2.util2.List, java.lang.Object)");
    coverageChecker.exclude(
        "java2.util2.Collections.synchronizedSet(java2.util2.Set, java.lang.Object)");
    coverageChecker.exclude("java2.util2.Collections.synchronizedSortedMap(java2.util2.SortedMap)");
    coverageChecker.exclude("java2.util2.Collections.unmodifiableMap(java2.util2.Map)");
    coverageChecker.exclude("java2.util2.Collections.unmodifiableSortedMap(java2.util2.SortedMap)");
    coverageChecker.exclude("java2.util2.TreeSet.readObject(java.io.ObjectInputStream)");
    coverageChecker.exclude("java2.util2.TreeSet.subSet(java.lang.Object, java.lang.Object)");
    coverageChecker.exclude("java2.util2.TreeSet.writeObject(java.io.ObjectOutputStream)");

    //TODO after changed types to ordered set in OperationModel, failing on Travis, but not locally
    coverageChecker.ignore("java2.util2.Collections.synchronizedSet(java2.util2.Set)");
    coverageChecker.ignore("java2.util2.Collections.synchronizedSortedSet(java2.util2.SortedSet)");
    coverageChecker.ignore("java2.util2.TreeSet.first()");
    coverageChecker.ignore("java2.util2.TreeSet.last()");
    coverageChecker.ignore("java2.util2.TreeSet.tailSet(java.lang.Object)");
    ExpectedTests expectedRegressionTests = ExpectedTests.SOME;
    ExpectedTests expectedErrorTests = ExpectedTests.NONE;

    generateAndTestWithCoverage(
        testEnvironment, options, expectedRegressionTests, expectedErrorTests, coverageChecker);
  }

  /** Test formerly known as randoop2. Previously did a diff on generated test. */
  @Test
  public void runNaiveCollectionsTest() {
    String directoryName = "naive-collections-test";
    TestEnvironment testEnvironment = systemTestEnvironment.createTestEnvironment(directoryName);
    RandoopOptions options = RandoopOptions.createOptions(testEnvironment);
    options.setPackageName("foo.bar");
    options.setRegressionBasename("NaiveRegression");
    options.setErrorBasename("NaiveError");
    options.setOption("outputLimit", "200");
    options.addTestClass("java2.util2.TreeSet");
    options.addTestClass("java2.util2.ArrayList");
    options.addTestClass("java2.util2.LinkedList");
    options.addTestClass("java2.util2.Collections");
    options.setOption("omit-field-list", "resources/systemTest/naiveomitfields.txt");
    options.setOption("operation-history-log", "-"); //log to stdout

    CoverageChecker coverageChecker = new CoverageChecker(options);
    coverageChecker.exclude("java2.util2.ArrayList.get(int)");
    coverageChecker.exclude("java2.util2.ArrayList.lastIndexOf(java.lang.Object)");
    coverageChecker.exclude("java2.util2.ArrayList.readObject(java.io.ObjectInputStream)");
    coverageChecker.exclude("java2.util2.ArrayList.remove(int)");
    coverageChecker.exclude("java2.util2.ArrayList.removeRange(int, int)");
    coverageChecker.exclude("java2.util2.ArrayList.set(int, java.lang.Object)");
    coverageChecker.exclude("java2.util2.ArrayList.writeObject(java.io.ObjectOutputStream)");
    coverageChecker.exclude("java2.util2.Collections.eq(java.lang.Object, java.lang.Object)");
    coverageChecker.exclude("java2.util2.Collections.get(java2.util2.ListIterator, int)");
    coverageChecker.exclude(
        "java2.util2.Collections.indexOfSubList(java2.util2.List, java2.util2.List)");
    coverageChecker.exclude(
        "java2.util2.Collections.iteratorBinarySearch(java2.util2.List, java.lang.Object)");
    coverageChecker.exclude(
        "java2.util2.Collections.iteratorBinarySearch(java2.util2.List, java.lang.Object, java2.util2.Comparator)");
    coverageChecker.exclude("java2.util2.Collections.max(java2.util2.Collection)");
    coverageChecker.exclude(
        "java2.util2.Collections.max(java2.util2.Collection, java2.util2.Comparator)");
    coverageChecker.exclude(
        "java2.util2.Collections.min(java2.util2.Collection, java2.util2.Comparator)");
    coverageChecker.exclude("java2.util2.Collections.rotate2(java2.util2.List, int)");
    coverageChecker.exclude("java2.util2.Collections.shuffle(java2.util2.List)");
    coverageChecker.exclude("java2.util2.Collections.swap(java.lang.Object[], int, int)");
    coverageChecker.exclude("java2.util2.Collections.swap(java2.util2.List, int, int)");
    coverageChecker.exclude(
        "java2.util2.Collections.synchronizedCollection(java2.util2.Collection, java.lang.Object)");
    coverageChecker.exclude(
        "java2.util2.Collections.synchronizedList(java2.util2.List, java.lang.Object)");
    coverageChecker.exclude(
        "java2.util2.Collections.synchronizedSet(java2.util2.Set, java.lang.Object)");
    coverageChecker.exclude("java2.util2.Collections.synchronizedSortedMap(java2.util2.SortedMap)");
    coverageChecker.exclude("java2.util2.Collections.unmodifiableList(java2.util2.List)");
    coverageChecker.exclude("java2.util2.Collections.unmodifiableSortedMap(java2.util2.SortedMap)");
    coverageChecker.exclude("java2.util2.LinkedList.add(int, java.lang.Object)");
    coverageChecker.exclude("java2.util2.LinkedList.add(java.lang.Object)");
    coverageChecker.exclude("java2.util2.LinkedList.getLast()");
    coverageChecker.exclude("java2.util2.LinkedList.readObject(java.io.ObjectInputStream)");
    coverageChecker.exclude("java2.util2.LinkedList.remove(int)");
    coverageChecker.exclude("java2.util2.LinkedList.removeLast()");
    coverageChecker.exclude("java2.util2.LinkedList.set(int, java.lang.Object)");
    coverageChecker.exclude("java2.util2.LinkedList.writeObject(java.io.ObjectOutputStream)");
    coverageChecker.exclude("java2.util2.TreeSet.first()");
    coverageChecker.exclude("java2.util2.TreeSet.headSet(java.lang.Object)");
    coverageChecker.exclude("java2.util2.TreeSet.last()");
    coverageChecker.exclude("java2.util2.TreeSet.readObject(java.io.ObjectInputStream)");
    coverageChecker.exclude("java2.util2.TreeSet.subSet(java.lang.Object, java.lang.Object)");
    coverageChecker.exclude("java2.util2.TreeSet.tailSet(java.lang.Object)");
    coverageChecker.exclude("java2.util2.TreeSet.writeObject(java.io.ObjectOutputStream)");

    ExpectedTests expectedRegressionTests = ExpectedTests.SOME;
    ExpectedTests expectedErrorTests = ExpectedTests.DONT_CARE;

    generateAndTestWithCoverage(
        testEnvironment, options, expectedRegressionTests, expectedErrorTests, coverageChecker);
  }

  /**
   * Test formerly known as randoop3. Previously this test did nothing beyond generating the tests.
   */
  @Test
  public void runJDKTest() {

    TestEnvironment testEnvironment = systemTestEnvironment.createTestEnvironment("jdk-test");
    RandoopOptions options = RandoopOptions.createOptions(testEnvironment);
    options.setPackageName("jdktests");
    options.setRegressionBasename("JDK_Tests_regression");
    options.setErrorBasename("JDK_Tests_error");

    options.setOption("generatedLimit", "3000");
    options.setOption("null-ratio", "0.3");
    options.setOption("alias-ratio", "0.3");
    options.setFlag("small-tests");
    options.setFlag("clear=200");
    options.addClassList("resources/systemTest/jdk_classlist.txt");

    // omit methods that use Random
    options.setOption(
        "omitmethods", "java2\\.util2\\.Collections\\.shuffle\\(java2\\.util2\\.List\\)");

    ExpectedTests expectedRegressionTests = ExpectedTests.SOME;
    ExpectedTests expectedErrorTests = ExpectedTests.DONT_CARE;

    CoverageChecker coverageChecker = new CoverageChecker(options);
    coverageChecker.exclude("java2.util2.ArrayList.readObject(java.io.ObjectInputStream)");
    coverageChecker.exclude("java2.util2.ArrayList.removeRange(int, int)");
    coverageChecker.exclude("java2.util2.ArrayList.writeObject(java.io.ObjectOutputStream)");
    coverageChecker.exclude("java2.util2.Arrays.med3(byte[], int, int, int)");
    coverageChecker.exclude("java2.util2.Arrays.med3(char[], int, int, int)");
    coverageChecker.exclude("java2.util2.Arrays.med3(double[], int, int, int)");
    coverageChecker.exclude("java2.util2.Arrays.med3(float[], int, int, int)");
    coverageChecker.exclude("java2.util2.Arrays.med3(int[], int, int, int)");
    coverageChecker.exclude("java2.util2.Arrays.med3(long[], int, int, int)");
    coverageChecker.exclude("java2.util2.Arrays.med3(short[], int, int, int)");
    coverageChecker.exclude(
        "java2.util2.Arrays.mergeSort(java.lang.Object[], java.lang.Object[], int, int, int, java2.util2.Comparator)");
    coverageChecker.exclude("java2.util2.Arrays.sort(char[], int, int)");
    coverageChecker.exclude("java2.util2.Arrays.swap(double[], int, int)");
    coverageChecker.exclude("java2.util2.Arrays.vecswap(byte[], int, int, int)");
    coverageChecker.exclude("java2.util2.Arrays.vecswap(char[], int, int, int)");
    coverageChecker.exclude("java2.util2.Arrays.vecswap(double[], int, int, int)");
    coverageChecker.exclude("java2.util2.Arrays.vecswap(float[], int, int, int)");
    coverageChecker.exclude("java2.util2.Arrays.vecswap(int[], int, int, int)");
    coverageChecker.exclude("java2.util2.Arrays.vecswap(long[], int, int, int)");
    coverageChecker.exclude("java2.util2.Arrays.vecswap(short[], int, int, int)");
    coverageChecker.exclude("java2.util2.BitSet.getBits(int)");
    coverageChecker.exclude("java2.util2.BitSet.hashCode()");
    coverageChecker.exclude("java2.util2.BitSet.readObject(java.io.ObjectInputStream)");
    coverageChecker.exclude("java2.util2.BitSet.trailingZeroCnt(long)");
    coverageChecker.exclude("java2.util2.Collections.get(java2.util2.ListIterator, int)");
    coverageChecker.exclude(
        "java2.util2.Collections.iteratorBinarySearch(java2.util2.List, java.lang.Object)");
    coverageChecker.exclude(
        "java2.util2.Collections.iteratorBinarySearch(java2.util2.List, java.lang.Object, java2.util2.Comparator)");
    coverageChecker.exclude("java2.util2.Collections.rotate2(java2.util2.List, int)");
    coverageChecker.exclude("java2.util2.Collections.shuffle(java2.util2.List)");
    coverageChecker.exclude("java2.util2.Collections.swap(java.lang.Object[], int, int)");
    coverageChecker.exclude("java2.util2.Hashtable.readObject(java.io.ObjectInputStream)");
    coverageChecker.exclude("java2.util2.Hashtable.rehash()");
    coverageChecker.exclude("java2.util2.Hashtable.writeObject(java.io.ObjectOutputStream)");
    coverageChecker.exclude("java2.util2.LinkedHashMap.transfer(java2.util2.HashMap.Entry[])");
    coverageChecker.exclude("java2.util2.LinkedList.get(int)");
    coverageChecker.exclude("java2.util2.LinkedList.readObject(java.io.ObjectInputStream)");
    coverageChecker.exclude("java2.util2.LinkedList.set(int, java.lang.Object)");
    coverageChecker.exclude("java2.util2.LinkedList.writeObject(java.io.ObjectOutputStream)");
    coverageChecker.exclude("java2.util2.Observable.addObserver(java2.util2.Observer)");
    coverageChecker.exclude("java2.util2.Observable.clearChanged()");
    coverageChecker.exclude("java2.util2.Observable.countObservers()");
    coverageChecker.exclude("java2.util2.Observable.deleteObservers()");
    coverageChecker.exclude("java2.util2.Observable.setChanged()");
    coverageChecker.exclude("java2.util2.Stack.pop()");
    coverageChecker.exclude("java2.util2.TreeMap.colorOf(java2.util2.TreeMap.Entry)");
    coverageChecker.exclude("java2.util2.TreeMap.fixAfterDeletion(java2.util2.TreeMap.Entry)");
    coverageChecker.exclude("java2.util2.TreeMap.fixAfterInsertion(java2.util2.TreeMap.Entry)");
    coverageChecker.exclude("java2.util2.TreeMap.getCeilEntry(java.lang.Object)");
    coverageChecker.exclude("java2.util2.TreeMap.getPrecedingEntry(java.lang.Object)");
    coverageChecker.exclude("java2.util2.TreeMap.leftOf(java2.util2.TreeMap.Entry)");
    coverageChecker.exclude("java2.util2.TreeMap.parentOf(java2.util2.TreeMap.Entry)");
    coverageChecker.exclude("java2.util2.TreeMap.readObject(java.io.ObjectInputStream)");
    coverageChecker.exclude(
        "java2.util2.TreeMap.readTreeSet(int, java.io.ObjectInputStream, java.lang.Object)");
    coverageChecker.exclude("java2.util2.TreeMap.rightOf(java2.util2.TreeMap.Entry)");
    coverageChecker.exclude("java2.util2.TreeMap.rotateLeft(java2.util2.TreeMap.Entry)");
    coverageChecker.exclude("java2.util2.TreeMap.rotateRight(java2.util2.TreeMap.Entry)");
    coverageChecker.exclude("java2.util2.TreeMap.setColor(java2.util2.TreeMap.Entry, boolean)");
    coverageChecker.exclude("java2.util2.TreeMap.subMap(java.lang.Object, java.lang.Object)");
    coverageChecker.exclude("java2.util2.TreeMap.valEquals(java.lang.Object, java.lang.Object)");
    coverageChecker.exclude(
        "java2.util2.TreeMap.valueSearchNonNull(java2.util2.TreeMap.Entry, java.lang.Object)");
    coverageChecker.exclude("java2.util2.TreeMap.valueSearchNull(java2.util2.TreeMap.Entry)");
    coverageChecker.exclude("java2.util2.TreeMap.values()");
    coverageChecker.exclude("java2.util2.TreeMap.writeObject(java.io.ObjectOutputStream)");
    coverageChecker.exclude("java2.util2.TreeSet.readObject(java.io.ObjectInputStream)");
    coverageChecker.exclude("java2.util2.TreeSet.subSet(java.lang.Object, java.lang.Object)");
    coverageChecker.exclude("java2.util2.TreeSet.writeObject(java.io.ObjectOutputStream)");
    coverageChecker.exclude("java2.util2.Vector.removeRange(int, int)");
    coverageChecker.exclude("java2.util2.Vector.writeObject(java.io.ObjectOutputStream)");
    coverageChecker.exclude("java2.util2.WeakHashMap.containsNullValue()");
    coverageChecker.exclude("java2.util2.WeakHashMap.eq(java.lang.Object, java.lang.Object)");
    coverageChecker.exclude("java2.util2.WeakHashMap.removeMapping(java.lang.Object)");
    generateAndTestWithCoverage(
        testEnvironment, options, expectedRegressionTests, expectedErrorTests, coverageChecker);
  }

  /**
   * Test formerly known as randoop-contracts. Takes a long time. Evidence from running <tt>time
   * make randoop-contracts</tt> with previous Makefile. Reports: <tt>
   *
   * <pre>
   *  real	0m15.976s
   *  user	0m17.902s
   *  sys	0m9.814s
   * </pre>
   *
   * </tt>
   */
  @Test
  public void runContractsTest() {

    TestEnvironment testEnvironment =
        systemTestEnvironment.createTestEnvironment("contracts-test"); // temp directory
    RandoopOptions options = RandoopOptions.createOptions(testEnvironment);
    options.setErrorBasename("BuggyTest");

    options.setFlag("no-regression-tests");
    options.setOption("generatedLimit", "1000");
    // Don't minimize the tests because it would take too long to finish.
    options.setOption("minimize_error_test", "false");
    options.addClassList("resources/systemTest/buggyclasses.txt");

    ExpectedTests expectedRegressionTests = ExpectedTests.NONE;
    ExpectedTests expectedErrorTests = ExpectedTests.SOME;

    CoverageChecker coverageChecker = new CoverageChecker(options);
    coverageChecker.ignore("examples.Buggy.hashCode()");
    coverageChecker.ignore("examples.Buggy.toString()");
    /* don't care about hashCode for compareTo input classes */
    coverageChecker.ignore("examples.Buggy.BuggyCompareToAntiSymmetric.hashCode()");
    coverageChecker.ignore("examples.Buggy.BuggyCompareToEquals.hashCode()");
    coverageChecker.ignore("examples.Buggy.BuggyCompareToTransitive.hashCode()");
    coverageChecker.ignore("examples.Buggy.BuggyCompareToReflexive.hashCode()");
    coverageChecker.ignore("examples.Buggy.BuggyCompareToSubs.hashCode()");
    coverageChecker.ignore("examples.Buggy.BuggyEqualsTransitive.hashCode()");

    coverageChecker.ignore("examples.Buggy.StackOverflowError()");

    /* these should be covered, but are in failing assertions and wont show up in JaCoCo results */
    coverageChecker.exclude(
        "examples.Buggy.BuggyCompareToAntiSymmetric.compareTo(java.lang.Object)");
    coverageChecker.exclude("examples.Buggy.BuggyCompareToEquals.compareTo(java.lang.Object)");
    coverageChecker.exclude("examples.Buggy.BuggyCompareToEquals.equals(java.lang.Object)");
    coverageChecker.exclude("examples.Buggy.BuggyCompareToReflexive.compareTo(java.lang.Object)");
    coverageChecker.exclude("examples.Buggy.BuggyCompareToReflexive.equals(java.lang.Object)");
    coverageChecker.exclude("examples.Buggy.BuggyCompareToSubs.compareTo(java.lang.Object)");
    coverageChecker.exclude("examples.Buggy.BuggyCompareToTransitive.compareTo(java.lang.Object)");

    generateAndTestWithCoverage(
        testEnvironment, options, expectedRegressionTests, expectedErrorTests, coverageChecker);
  }

  /** Test formerly known as randoop-checkrep. */
  @Test
  public void runCheckRepTest() {

    TestEnvironment testEnvironment =
        systemTestEnvironment.createTestEnvironment("checkrep-test"); // temp directory
    RandoopOptions options = RandoopOptions.createOptions(testEnvironment);
    options.setErrorBasename("CheckRepTest");

    options.setFlag("no-regression-tests");
    options.setOption("attemptedLimit", "1000");
    options.setOption("generatedLimit", "200");
    options.addTestClass("examples.CheckRep1");
    options.addTestClass("examples.CheckRep2");

    ExpectedTests expectedRegressionTests = ExpectedTests.NONE;
    ExpectedTests expectedErrorTests = ExpectedTests.SOME;
    generateAndTestWithCoverage(
        testEnvironment, options, expectedRegressionTests, expectedErrorTests);
  }

  /**
   * Test formerly known as randoop-literals. Previously did a diff on generated test file and goal.
   */
  @Test
  public void runLiteralsTest() {

    TestEnvironment testEnvironment =
        systemTestEnvironment.createTestEnvironment("literals-test"); // temp directory
    RandoopOptions options = RandoopOptions.createOptions(testEnvironment);
    options.setPackageName(null);
    options.setRegressionBasename("LiteralsReg");
    options.setErrorBasename("LiteralsErr");

    options.setOption("generatedLimit", "1000");
    options.addTestClass("randoop.literals.A");
    options.addTestClass("randoop.literals.A2");
    options.addTestClass("randoop.literals.B");
    options.setOption("literals-level", "CLASS");
    options.setOption("literals-file", "resources/systemTest/literalsfile.txt");

    ExpectedTests expectedRegressionTests = ExpectedTests.SOME;
    ExpectedTests expectedErrorTests = ExpectedTests.NONE;
    generateAndTestWithCoverage(
        testEnvironment, options, expectedRegressionTests, expectedErrorTests);
  }

  /**
   * Test formerly known as randoop-long-string. Previously performed a diff on generated test and
   * goal file.
   */
  @Test
  public void runLongStringTest() {
    TestEnvironment testEnvironment =
        systemTestEnvironment.createTestEnvironment("longstring-test"); // temp directory
    RandoopOptions options = RandoopOptions.createOptions(testEnvironment);
    options.setPackageName(null);
    options.setRegressionBasename("LongString");
    options.setErrorBasename("");

    options.setOption("attemptedLimit", "1000");
    options.setOption("generatedLimit", "100");
    options.addTestClass("randoop.test.LongString");

    ExpectedTests expectedRegressionTests = ExpectedTests.SOME;
    ExpectedTests expectedErrorTests = ExpectedTests.NONE;

    CoverageChecker coverageChecker = new CoverageChecker(options);
    //XXX after adding compile check this method did not appear in JDK7 runs
    coverageChecker.ignore("randoop.test.LongString.tooLongString()");
    generateAndTestWithCoverage(
        testEnvironment, options, expectedRegressionTests, expectedErrorTests, coverageChecker);
  }

  /** Test formerly known as randoop-visibility. */
  @Test
  public void runVisibilityTest() {
    TestEnvironment testEnvironment =
        systemTestEnvironment.createTestEnvironment("visibility-test"); // temp directory
    RandoopOptions options = RandoopOptions.createOptions(testEnvironment);
    options.setPackageName(null);
    options.setRegressionBasename("VisibilityTest");
    options.setErrorBasename("");

    options.setOption("attemptedLimit", "1000");
    options.setOption("generatedLimit", "200");
    options.addTestClass("examples.Visibility");

    ExpectedTests expectedRegressionTests = ExpectedTests.SOME;
    ExpectedTests expectedErrorTests = ExpectedTests.NONE;

    CoverageChecker coverageChecker = new CoverageChecker(options);
    coverageChecker.exclude("examples.Visibility.getNonVisible()");
    coverageChecker.exclude("examples.Visibility.takesNonVisible(examples.NonVisible)");

    generateAndTestWithCoverage(
        testEnvironment, options, expectedRegressionTests, expectedErrorTests, coverageChecker);
  }

  /**
   * Test formerly known as randoop-no-output. Runs with <tt>--progressdisplay=false</tt> and so
   * should have no output.
   */
  @Test
  public void runNoOutputTest() {
    TestEnvironment testEnvironment =
        systemTestEnvironment.createTestEnvironment("no-output-test"); // temp directory
    RandoopOptions options = RandoopOptions.createOptions(testEnvironment);
    options.setPackageName(null);
    options.setRegressionBasename("NoOutputTest");
    options.setErrorBasename("");

    options.setOption("generatedLimit", "100");
    options.addTestClass("java.util.LinkedList");
    options.setOption("progressdisplay", "false");

    RandoopRunStatus randoopRunDesc =
        RandoopRunStatus.generateAndCompile(testEnvironment, options, false);

    assertThat(
        "There should be no output",
        randoopRunDesc.processStatus.outputLines.size(),
        is(equalTo(0)));
  }

  @Test
  public void runInnerClassTest() {
    TestEnvironment testEnvironment =
        systemTestEnvironment.createTestEnvironment("inner-class-test");
    RandoopOptions options = RandoopOptions.createOptions(testEnvironment);
    options.setPackageName(null);
    options.setRegressionBasename("InnerClassRegression");
    options.setErrorBasename("InnerClassError");
    options.addTestClass("randoop.test.ClassWithInnerClass");
    options.addTestClass("randoop.test.ClassWithInnerClass$A");
    options.setOption("generatedLimit", "40");
    options.setFlag("silently-ignore-bad-class-names");
    options.setOption("unchecked-exception", "ERROR");
    options.setOption("npe-on-null-input", "ERROR");
    options.setOption("npe-on-non-null-input", "ERROR");

    ExpectedTests expectedRegressionTests = ExpectedTests.SOME;
    ExpectedTests expectedErrorTests = ExpectedTests.SOME;
    generateAndTestWithCoverage(
        testEnvironment, options, expectedRegressionTests, expectedErrorTests);
  }

  @Test
  public void runParameterizedTypeTest() {
    TestEnvironment testEnvironment =
        systemTestEnvironment.createTestEnvironment("parameterized-type");
    RandoopOptions options = RandoopOptions.createOptions(testEnvironment);
    options.setPackageName(null);
    options.setRegressionBasename("ParamTypeReg");
    options.setErrorBasename("ParamTypeErr");
    options.addTestClass("muse.SortContainer");
    options.setOption("generatedLimit", "30000");
    options.setOption("outputLimit", "100");
    options.setFlag("forbid-null");
    options.setOption("null-ratio", "0");

    ExpectedTests expectedRegressionTests = ExpectedTests.SOME;
    ExpectedTests expectedErrorTests = ExpectedTests.NONE;
    generateAndTestWithCoverage(
        testEnvironment, options, expectedRegressionTests, expectedErrorTests);
  }

  @Test
  public void runRecursiveBoundTest() {
    TestEnvironment testEnvironment =
        systemTestEnvironment.createTestEnvironment("recursive-bound");
    RandoopOptions options = RandoopOptions.createOptions(testEnvironment);
    options.setPackageName("muse");
    options.setRegressionBasename("BoundsReg");
    options.setErrorBasename("BoundsErr");
    options.addTestClass("muse.RecursiveBound");
    options.setOption("generatedLimit", "30000");
    options.setOption("outputLimit", "100");
    options.setFlag("forbid-null");
    options.setOption("null-ratio", "0");

    ExpectedTests expectedRegressionTests = ExpectedTests.SOME;
    ExpectedTests expectedErrorTests = ExpectedTests.NONE;
    generateAndTestWithCoverage(
        testEnvironment, options, expectedRegressionTests, expectedErrorTests);
  }

  /** Simply runs Randoop on a class in the default package to ensure nothing breaks. */
  @Test
  public void runDefaultPackageTest() {
    TestEnvironment testEnvironment =
        systemTestEnvironment.createTestEnvironment("default-package");
    RandoopOptions options = RandoopOptions.createOptions(testEnvironment);
    options.setPackageName(null);
    options.setRegressionBasename("DefaultPackageReg");
    options.setErrorBasename("DefaultPackageErr");
    options.addTestClass("ClassInDefaultPackage");
    options.setOption("generatedLimit", "20");

    ExpectedTests expectedRegressionTests = ExpectedTests.SOME;
    ExpectedTests expectedErrorTests = ExpectedTests.NONE;
    generateAndTestWithCoverage(
        testEnvironment, options, expectedRegressionTests, expectedErrorTests);
  }

  /** Tests that Randoop deals properly with exceptions */
  @Test
  public void runExceptionTest() {
    TestEnvironment testEnvironment =
        systemTestEnvironment.createTestEnvironment("exception-tests");
    RandoopOptions options = RandoopOptions.createOptions(testEnvironment);
    options.setPackageName("misc");
    options.setRegressionBasename("RegressionTest");
    options.setErrorBasename("ErrorTest");
    options.addTestClass("misc.ThrowsAnonymousException");
    options.setOption("outputLimit", "2");

    ExpectedTests expectedRegressionTests = ExpectedTests.SOME;
    ExpectedTests expectedErrorTests = ExpectedTests.NONE;
    generateAndTestWithCoverage(
        testEnvironment, options, expectedRegressionTests, expectedErrorTests);
  }

  /**
   * Test collection generation.
   *
   * <p>Uses collectiongen package in testInput. Expect that generated test will cover all methods
   * of collectiongen.InputClass as long as method input type is a test class. This will include the
   * enum Day and the class AnInputClass, but exclude the enum Season and the class ANonInputClass.
   *
   * <p>Note: if this test is failing coverage for a generic method (the message says a parameter is
   * Object), make sure that there are no overloads of the generic method with more specific
   * arguments in InputClass. If there are, method resolution rules may lead to a call that Randoop
   * thinks is to the generic method turning into a call to a more specific method, leading to
   * coverage issues.
   */
  @Test
  public void runCollectionGenerationTest() {
    TestEnvironment testEnvironment = systemTestEnvironment.createTestEnvironment("coll-gen-tests");
    RandoopOptions options = RandoopOptions.createOptions(testEnvironment);
    options.setPackageName("gen");
    options.setRegressionBasename("GenRegressionTest");
    options.setErrorBasename("GenErrorTest");
    options.addTestClass("collectiongen.InputClass");
    options.addTestClass("collectiongen.Day");
    options.addTestClass("collectiongen.AnInputClass");
    options.setFlag("small-tests");
    options.setOption("generatedLimit", "500");
    options.setOption("omitmethods", "hashCode\\(\\)");

    CoverageChecker coverageChecker = new CoverageChecker(options);
    coverageChecker.exclude("collectiongen.Day.valueOf(java.lang.String)");
    coverageChecker.ignore("collectiongen.AnInputClass.hashCode()");
    ExpectedTests expectedRegressionTests = ExpectedTests.SOME;
    ExpectedTests expectedErrorTests = ExpectedTests.NONE;
    generateAndTestWithCoverage(
        testEnvironment, options, expectedRegressionTests, expectedErrorTests, coverageChecker);
  }

  /**
   * Test for Enum value assertion generation.
   *
   * <p>Uses examples.Option class in testInput. Only actually tests whether methods are called.
   *
   * <p>Need to scrape generated source file for Enum constant values.
   */
  @Test
  public void runEnumAssertionTest() {
    TestEnvironment testEnvironment =
        systemTestEnvironment.createTestEnvironment("enum-assertions");
    RandoopOptions options = RandoopOptions.createOptions(testEnvironment);
    options.setPackageName("check");
    options.setRegressionBasename("EnumCheckRegression");
    options.setErrorBasename("EnumCheckError");
    options.addTestClass("examples.Option");
    options.setFlag("small-tests");
    options.setOption("generatedLimit", "20");

    ExpectedTests expectedRegressionTests = ExpectedTests.SOME;
    ExpectedTests expectedErrorTests = ExpectedTests.NONE;
    generateAndTestWithCoverage(
        testEnvironment, options, expectedRegressionTests, expectedErrorTests);
  }

  /** Test what happens when have empty input class names. */
  @Test
  public void runEmptyInputNamesTest() {
    TestEnvironment testEnvironment = systemTestEnvironment.createTestEnvironment("empty-names");
    RandoopOptions options = RandoopOptions.createOptions(testEnvironment);
    options.addClassList("resources/systemTest/emptyclasslist.txt");
    options.setOption("attemptedLimit", "20");

    ProcessStatus result = generate(testEnvironment, options);

    Iterator<String> it = result.outputLines.iterator();
    String line = "";
    while (!line.contains(NO_OPERATIONS_TO_TEST) && it.hasNext()) {
      line = it.next();
    }
    assertTrue("should fail to find class names in file", line.contains(NO_OPERATIONS_TO_TEST));
  }

  /**
   * Test for flaky NaN: the value Double.NaN and the computed NaN value are distinct. This means
   * that the same computation over each can have different outcomes, but both are printed as
   * Double.NaN so when run may have a different result from test during generation.
   */
  @Test
  public void runFlakyNaNTest() {
    TestEnvironment testEnvironment = systemTestEnvironment.createTestEnvironment("flaky-nan");
    RandoopOptions options = RandoopOptions.createOptions(testEnvironment);
    options.addTestClass("examples.NaNBadness");
    options.setRegressionBasename("NaNRegression");
    options.setErrorBasename("NaNError");
    options.setOption("generatedLimit", "200");

    ExpectedTests expectedRegressionTests = ExpectedTests.SOME;
    ExpectedTests expectedErrorTests = ExpectedTests.NONE;
    generateAndTestWithCoverage(
        testEnvironment, options, expectedRegressionTests, expectedErrorTests);
  }

  /** Test for inserted test fixtures. */
  @Test
  public void runFixtureTest() {
    TestEnvironment testEnvironment = systemTestEnvironment.createTestEnvironment("fixtures");
    RandoopOptions options = RandoopOptions.createOptions(testEnvironment);
    options.addTestClass("examples.Dummy");
    options.setRegressionBasename("FixtureRegression");
    options.setOption("junit-before-all", "resources/systemTest/beforeallcode.txt");
    options.setOption("junit-after-all", "resources/systemTest/afterallcode.txt");
    options.setOption("junit-before-each", "resources/systemTest/beforeeachcode.txt");
    options.setOption("junit-after-each", "resources/systemTest/aftereachcode.txt");
    options.setOption("generatedLimit", "200");
    options.setFlag("no-error-revealing-tests");

    RandoopRunStatus runStatus = generateAndCompile(testEnvironment, options, false);
    String packageName = options.getPackageName();
    TestRunStatus regressionRunDesc =
        runRegressionTests(testEnvironment, options, ExpectedTests.SOME, runStatus, packageName);

    int beforeAllCount = 0;
    int beforeEachCount = 0;
    int afterAllCount = 0;
    int afterEachCount = 0;
    for (String line : regressionRunDesc.processStatus.outputLines) {
      if (line.contains("Before All")) {
        beforeAllCount++;
      }
      if (line.contains("Before Each")) {
        beforeEachCount++;
      }
      if (line.contains("After All")) {
        afterAllCount++;
      }
      if (line.contains("After Each")) {
        afterEachCount++;
      }
    }

    assertThat("should only have one BeforeAll", beforeAllCount, is(equalTo(1)));
    assertThat("should have one AfterAll", afterAllCount, is(equalTo(1)));
    assertThat(
        "should have one BeforeEach for each test",
        beforeEachCount,
        is(equalTo(regressionRunDesc.testsRun)));
    assertThat(
        "should have one AfterEach for each test",
        afterEachCount,
        is(equalTo(regressionRunDesc.testsRun)));
  }

  /** Runs the FixtureTest except with a driver instead of a JUnit test suite. */
  @Test
  public void runFixtureDriverTest() {
    TestEnvironment testEnvironment = systemTestEnvironment.createTestEnvironment("fixture-driver");
    RandoopOptions options = RandoopOptions.createOptions(testEnvironment);
    options.addTestClass("examples.Dummy");
    options.setRegressionBasename("FixtureRegression");
    options.setOption("junit-before-all", "resources/systemTest/beforeallcode.txt");
    options.setOption("junit-after-all", "resources/systemTest/afterallcode.txt");
    options.setOption("junit-before-each", "resources/systemTest/beforeeachcode.txt");
    options.setOption("junit-after-each", "resources/systemTest/aftereachcode.txt");
    options.setOption("generatedLimit", "200");
    options.setFlag("no-error-revealing-tests");
    options.unsetFlag("junit-reflection-allowed");

    RandoopRunStatus runStatus = generateAndCompile(testEnvironment, options, false);
    String driverName = options.getRegressionBasename() + "Driver";
    List<String> command = new ArrayList<>();
    command.add("java");
    command.add("-ea");
    command.add("-classpath");
    command.add(testEnvironment.testClassPath);
    command.add(driverName);
    ProcessStatus status = ProcessStatus.runCommand(command);

    int beforeAllCount = 0;
    int beforeEachCount = 0;
    int afterAllCount = 0;
    int afterEachCount = 0;
    for (String line : status.outputLines) {
      if (line.contains("Before All")) {
        beforeAllCount++;
      }
      if (line.contains("Before Each")) {
        beforeEachCount++;
      }
      if (line.contains("After All")) {
        afterAllCount++;
      }
      if (line.contains("After Each")) {
        afterEachCount++;
      }
    }

    assertThat("should only have one BeforeAll", beforeAllCount, is(equalTo(1)));
    assertThat("should have one AfterAll", afterAllCount, is(equalTo(1)));
    assertThat(
        "should have one BeforeEach for each test",
        beforeEachCount,
        is(equalTo(runStatus.regressionTestCount)));
    assertThat(
        "should have one AfterEach for each test",
        afterEachCount,
        is(equalTo(runStatus.regressionTestCount)));
  }

  //TODO figure out why Randoop wont generate the error test for this input class/spec
  @Test
  public void runConditionInputTest() {
    TestEnvironment testEnvironment =
        systemTestEnvironment.createTestEnvironment("condition-input");
    RandoopOptions options = RandoopOptions.createOptions(testEnvironment);
    options.addTestClass("randoop.condition.ClassWithConditions");
    options.setOption(
        "specifications", "resources/systemTest/randoop/condition/classwithconditions.json");
<<<<<<< HEAD
    options.setErrorBasename("ConditionError");
    options.setRegressionBasename("ConditionRegression");
    options.setOption("timelimit", "60");
    options.setOption("outputlimit", "200");
=======
    options.unsetFlag("use-jdk-specifications");
    options.setFlag("fail-on-condition-error");
    options.setErrorBasename("ConditionError");
    options.setRegressionBasename("ConditionRegression");
    options.setOption("outputLimit", "200");
>>>>>>> dea41ce0

    //TODO should check for invalid test count
    generateAndTestWithCoverage(
        testEnvironment, options, ExpectedTests.SOME, ExpectedTests.DONT_CARE);
  }

  /** test input based on Toradocu tutorial example */
  @Test
  public void runToradocuExampleTest() {
    TestEnvironment testEnvironment = systemTestEnvironment.createTestEnvironment("toradocu-input");
    RandoopOptions options = RandoopOptions.createOptions(testEnvironment);
    options.addTestClass("net.Connection");
    options.setOption(
        "specifications", "resources/systemTest/net/net_connection_toradocu_spec.json");
<<<<<<< HEAD
    options.setErrorBasename("ConditionError");
    options.setRegressionBasename("ConditionRegression");
    options.setOption("timelimit", "30");
    options.setOption("outputlimit", "200");
=======
    options.unsetFlag("use-jdk-specifications");
    options.setFlag("fail-on-condition-error");
    options.setErrorBasename("ConditionError");
    options.setRegressionBasename("ConditionRegression");
    options.setOption("outputLimit", "200");
>>>>>>> dea41ce0

    //TODO should check for invalid test count
    generateAndTestWithCoverage(
        testEnvironment, options, ExpectedTests.SOME, ExpectedTests.DONT_CARE);
  }

  //TODO need these 3 together: counts should not change when standard classification changes
  @Test
  public void runToradocuExampleWithInvalidExceptionsTest() {
    TestEnvironment testEnvironment =
        systemTestEnvironment.createTestEnvironment("toradocu-invalid");
    RandoopOptions options = RandoopOptions.createOptions(testEnvironment);
    options.addTestClass("net.Connection");
    options.setOption(
        "specifications", "resources/systemTest/net/net_connection_toradocu_spec.json");
<<<<<<< HEAD
    options.setErrorBasename("ConditionError");
    options.setRegressionBasename("ConditionRegression");
    options.setOption("timelimit", "30");
    options.setOption("outputlimit", "200");
=======
    options.unsetFlag("use-jdk-specifications");
    options.setFlag("fail-on-condition-error");
    options.setErrorBasename("ConditionError");
    options.setRegressionBasename("ConditionRegression");
    options.setOption("outputLimit", "200");
>>>>>>> dea41ce0
    options.setOption("checked-exception", "INVALID");
    options.setOption("unchecked-exception", "INVALID");

    //TODO should check for invalid test count
    generateAndTestWithCoverage(
        testEnvironment, options, ExpectedTests.SOME, ExpectedTests.DONT_CARE);
  }

  @Test
  public void runToradocuExampleWithErrorExceptionsTest() {
    TestEnvironment testEnvironment = systemTestEnvironment.createTestEnvironment("toradocu-error");
    RandoopOptions options = RandoopOptions.createOptions(testEnvironment);
    options.addTestClass("net.Connection");
    options.setOption(
        "specifications", "resources/systemTest/net/net_connection_toradocu_spec.json");
<<<<<<< HEAD
    options.setErrorBasename("ConditionError");
    options.setRegressionBasename("ConditionRegression");
    options.setOption("timelimit", "30");
    options.setOption("outputlimit", "200");
=======
    options.unsetFlag("use-jdk-specifications");
    options.setFlag("fail-on-condition-error");
    options.setErrorBasename("ConditionError");
    options.setRegressionBasename("ConditionRegression");
    options.setOption("outputLimit", "200");
>>>>>>> dea41ce0
    options.setOption("checked-exception", "ERROR");
    options.setOption("unchecked-exception", "ERROR");

    //TODO should check for invalid test count
    generateAndTestWithCoverage(
        testEnvironment, options, ExpectedTests.SOME, ExpectedTests.DONT_CARE);
  }

  @Test
  public void runInheritedToradocuTest() {
    TestEnvironment testEnvironment =
        systemTestEnvironment.createTestEnvironment("toradocu-inherited");
    RandoopOptions options = RandoopOptions.createOptions(testEnvironment);
    options.addTestClass("pkg.SubClass");
    options.setOption("specifications", "resources/systemTest/pkg/pkg_subclass_toradocu_spec.json");
<<<<<<< HEAD
    options.setErrorBasename("ConditionError");
    options.setRegressionBasename("ConditionRegression");
    options.setOption("timelimit", "30");
    options.setOption("outputlimit", "200");
=======
    options.unsetFlag("use-jdk-specifications");
    options.setFlag("fail-on-condition-error");
    options.setErrorBasename("ConditionError");
    options.setRegressionBasename("ConditionRegression");
    options.setOption("outputLimit", "200");
>>>>>>> dea41ce0

    generateAndTestWithCoverage(
        testEnvironment, options, ExpectedTests.SOME, ExpectedTests.DONT_CARE);
  }

<<<<<<< HEAD
=======
  /**
   * Tests pre-conditions that throw exceptions. The methods in the class under test with failing
   * preconditions should not be covered by the generated tests.
   *
   * <p>The generation limits are set carefully, since only a few sequences are generated.
   */
>>>>>>> dea41ce0
  @Test
  public void runConditionWithExceptionTest() {
    TestEnvironment testEnvironment =
        systemTestEnvironment.createTestEnvironment("condition-with-exception");
    RandoopOptions options = RandoopOptions.createOptions(testEnvironment);
    options.addTestClass("randoop.condition.ConditionWithException");
    options.setOption(
        "specifications", "resources/systemTest/randoop/condition/condition_with_exception.json");
<<<<<<< HEAD
    options.setErrorBasename("ConditionError");
    options.setRegressionBasename("ConditionRegression");
    options.setOption("timelimit", "30");
    options.setOption("outputlimit", "200");

    generateAndTest(testEnvironment, options, ExpectedTests.SOME, ExpectedTests.NONE);
=======
    options.unsetFlag("use-jdk-specifications");
    options.setFlag("fail-on-condition-error");
    options.setErrorBasename("ConditionError");
    options.setRegressionBasename("ConditionRegression");
    options.setOption("outputLimit", "200");
    options.setOption("attemptedLimit", "16");

    CoverageChecker coverageChecker = new CoverageChecker(options);

    // These methods should not be called because the pre-conditions throw exceptions
    coverageChecker.exclude("randoop.condition.ConditionWithException.getOne()");
    coverageChecker.exclude("randoop.condition.ConditionWithException.getZero()");

    generateAndTestWithCoverage(
        testEnvironment, options, ExpectedTests.SOME, ExpectedTests.NONE, coverageChecker);
>>>>>>> dea41ce0
  }

  @Test
  public void runInheritedConditionsTest() {
    TestEnvironment testEnvironment =
        systemTestEnvironment.createTestEnvironment("conditions-inherited");
    RandoopOptions options = RandoopOptions.createOptions(testEnvironment);
    options.addTestClass("randoop.condition.OverridingConditionsClass");
    options.setOption(
        "specifications", "resources/systemTest/randoop/condition/overridingconditionsclass.json");
<<<<<<< HEAD
    options.setErrorBasename("ConditionsError");
    options.setRegressionBasename("ConditionsRegression");
    options.setOption("timelimit", "30");
    options.setOption("outputlimit", "200");

    generateAndTest(testEnvironment, options, ExpectedTests.SOME, ExpectedTests.NONE);
=======
    options.unsetFlag("use-jdk-specifications");
    options.setFlag("fail-on-condition-error");
    options.setErrorBasename("ConditionsError");
    options.setRegressionBasename("ConditionsRegression");
    options.setOption("outputLimit", "200");

    generateAndTestWithCoverage(testEnvironment, options, ExpectedTests.SOME, ExpectedTests.NONE);
>>>>>>> dea41ce0
  }

  @Test
  public void runSuperclassConditionsTest() {
    TestEnvironment testEnvironment =
        systemTestEnvironment.createTestEnvironment("conditions-superclass");
    RandoopOptions options = RandoopOptions.createOptions(testEnvironment);
    options.addTestClass("randoop.condition.OverridingConditionsClass");
    options.setOption(
        "specifications", "resources/systemTest/randoop/condition/conditionsuperclass.json");
<<<<<<< HEAD
    options.setErrorBasename("ConditionsError");
    options.setRegressionBasename("ConditionsRegression");
    options.setOption("timelimit", "30");
    options.setOption("outputlimit", "200");

    generateAndTest(testEnvironment, options, ExpectedTests.SOME, ExpectedTests.NONE);
=======
    options.unsetFlag("use-jdk-specifications");
    options.setFlag("fail-on-condition-error");
    options.setErrorBasename("ConditionsError");
    options.setRegressionBasename("ConditionsRegression");
    options.setOption("outputLimit", "200");

    generateAndTestWithCoverage(testEnvironment, options, ExpectedTests.SOME, ExpectedTests.NONE);
>>>>>>> dea41ce0
  }

  @Test
  public void runInterfaceConditionsTest() {
    TestEnvironment testEnvironment =
        systemTestEnvironment.createTestEnvironment("conditions-interface");
    RandoopOptions options = RandoopOptions.createOptions(testEnvironment);
    options.addTestClass("randoop.condition.OverridingConditionsClass");
    options.setOption(
        "specifications", "resources/systemTest/randoop/condition/conditionsinterface.json");
<<<<<<< HEAD
    options.setErrorBasename("ConditionsError");
    options.setRegressionBasename("ConditionsRegression");
    options.setOption("timelimit", "30");
    options.setOption("outputlimit", "200");

    generateAndTest(testEnvironment, options, ExpectedTests.SOME, ExpectedTests.NONE);
=======
    options.unsetFlag("use-jdk-specifications");
    options.setFlag("fail-on-condition-error");
    options.setErrorBasename("ConditionsError");
    options.setRegressionBasename("ConditionsRegression");
    options.setOption("outputLimit", "200");

    generateAndTestWithCoverage(testEnvironment, options, ExpectedTests.SOME, ExpectedTests.NONE);
>>>>>>> dea41ce0
  }

  @Test
  public void runSuperSuperclassConditionsTest() {
    TestEnvironment testEnvironment =
        systemTestEnvironment.createTestEnvironment("conditions-supersuperclass");
    RandoopOptions options = RandoopOptions.createOptions(testEnvironment);
    options.addTestClass("randoop.condition.OverridingConditionsClass");
    options.setOption(
        "specifications", "resources/systemTest/randoop/condition/conditionsupersuperclass.json");
<<<<<<< HEAD
    options.setErrorBasename("ConditionsError");
    options.setRegressionBasename("ConditionsRegression");
    options.setOption("timelimit", "30");
    options.setOption("outputlimit", "200");

    generateAndTest(testEnvironment, options, ExpectedTests.SOME, ExpectedTests.NONE);
=======
    options.unsetFlag("use-jdk-specifications");
    options.setFlag("fail-on-condition-error");
    options.setErrorBasename("ConditionsError");
    options.setRegressionBasename("ConditionsRegression");
    options.setOption("outputLimit", "200");

    generateAndTestWithCoverage(testEnvironment, options, ExpectedTests.SOME, ExpectedTests.NONE);
>>>>>>> dea41ce0
  }

  /**
   * recreate problem with tests over Google Guava where value from private enum returned by public
   * method and value used in {@code randoop.test.ObjectCheck} surfaces in test code, creating
   * uncompilable code.
   */
  @Test
  public void runPrivateEnumTest() {
    TestEnvironment testEnvironment = systemTestEnvironment.createTestEnvironment("private-enum");
    RandoopOptions options = RandoopOptions.createOptions(testEnvironment);
    options.addTestClass("generror.Ints");
    options.setErrorBasename("LexError");
    options.setRegressionBasename("LexRegression");
    options.setOption("attemptedLimit", "10000");
    options.setOption("generatedLimit", "3000");

    generateAndTestWithCoverage(
        testEnvironment, options, ExpectedTests.SOME, ExpectedTests.DONT_CARE);
  }

  /** This test uses input classes that result in uncompilable tests. */
  @Test
  public void runInstantiationErrorTest() {
    TestEnvironment testEnvironment = systemTestEnvironment.createTestEnvironment("compile-error");
    RandoopOptions options = RandoopOptions.createOptions(testEnvironment);
    options.addTestClass("compileerr.WildcardCollection");
    options.setErrorBasename("CompError");
    options.setRegressionBasename("CompRegression");
<<<<<<< HEAD
    options.setOption("timelimit", "30");
=======
    options.setOption("attemptedLimit", "3000");
>>>>>>> dea41ce0
    options.setFlag("check-compilable");

    CoverageChecker coverageChecker = new CoverageChecker(options);
    coverageChecker.ignore("compileerr.WildcardCollection.getAStringList()");
    coverageChecker.ignore("compileerr.WildcardCollection.getAnIntegerList()");
    coverageChecker.ignore("compileerr.WildcardCollection.munge(java.util.List, java.util.List)");
    generateAndTestWithCoverage(
        testEnvironment, options, ExpectedTests.SOME, ExpectedTests.NONE, coverageChecker);
  }

  @Test
  public void runCoveredClassFilterTest() {
    TestEnvironment testEnvironment = systemTestEnvironment.createTestEnvironment("covered-class");
    testEnvironment.addJavaAgent(systemTestEnvironment.coveredClassAgentPath);
    RandoopOptions options = RandoopOptions.createOptions(testEnvironment);
    options.addClassList("resources/systemTest/instrument/testcase/allclasses.txt");
    options.setOption(
        "require-covered-classes", "resources/systemTest/instrument/testcase/coveredclasses.txt");
    options.setOption("generatedLimit", "500");
    options.setOption("outputLimit", "250");
    options.setErrorBasename("ExError");
    options.setRegressionBasename("ExRegression");

    CoverageChecker coverageChecker = new CoverageChecker(options);
    //TODO figure out why this method not covered
    coverageChecker.ignore("instrument.testcase.A.toString()");
    coverageChecker.exclude("instrument.testcase.C.getValue()");
    coverageChecker.exclude("instrument.testcase.C.isZero()");
    coverageChecker.exclude("instrument.testcase.C.jumpValue()");
    generateAndTestWithCoverage(
        testEnvironment, options, ExpectedTests.SOME, ExpectedTests.NONE, coverageChecker);
  }

  /**
   * Expecting something like
   *
   * <pre>
   * generation.Dim6Matrix dim6Matrix = new generation.Dim6Matrix();
   * generation.Dim5Matrix copy = dim6Matrix.copy();
   * double d = copy.a1;
   * </pre>
   *
   * which fails at the second line in the JVM because of a bad cast that is not caught using
   * reflection.
   */
  @Test
  public void runBadCopyCastTest() {
    TestEnvironment testEnvironment = systemTestEnvironment.createTestEnvironment("bad-copy-cast");
    RandoopOptions options = RandoopOptions.createOptions(testEnvironment);
    options.addTestClass("generation.Dim5Matrix");
    options.addTestClass("generation.Dim6Matrix");
    options.setOption("generatedLimit", "2000");
    options.setOption("outputLimit", "200");

    generateAndTestWithCoverage(testEnvironment, options, ExpectedTests.SOME, ExpectedTests.NONE);
  }

  /* Test based on classes from the olajgo library. Has an instantiation error for
      <N> randoop.types.CompoundFunction<N>.<init> : () -> randoop.types.CompoundFunction<N>
      and generates no sequences
  @Test
  public void runAbstractWithRecursiveBoundTest() {
    TestEnvironment testEnvironment =
        systemTestEnvironment.createTestEnvironment("abstract-recursive-bound");
    RandoopOptions options = RandoopOptions.createOptions(testEnvironment);
    options.addTestClass("randoop.types.AbstractMultiary"); // abstract shouldn't load
    options.addTestClass("randoop.types.CompoundFunction"); //uses AbstractMultiary
    options.setOption("generatedLimit", "1");
    generateAndTestWithCoverage(testEnvironment, options, ExpectedTests.SOME, ExpectedTests.SOME);
  }
  */

  /**
   * This test uses classes from (or based on) the <a
   * href="http://docs.oracle.com/javase/tutorial/uiswing/examples/components/index.html">Swing
   * Tutorial Examples</a>.
   *
   * <p>Notes:
   *
   * <ul>
   *   <li>Setting <code>timeout=5</code> for this test results in multiple <code>ThreadDeath</code>
   *       exceptions during Randoop generation. The test still completes.
   *   <li>Even though the default replacements attempt to suppress calls to methods that throw
   *       <code>HeadlessException</code>, they still happen. So, this test may fail in a headless
   *       environment. On Travis CI, this is resolved by running <code>xvfb</code>.
   *   <li>There are differences in coverage between JDK 7 and 8 when running on Travis.
   * </ul>
   */
  @Test
  public void runDirectSwingTest() {
    String classpath =
        systemTestEnvironment.classpath + ":" + systemTestEnvironment.replacecallAgentPath;
    TestEnvironment testEnvironment =
        systemTestEnvironment.createTestEnvironment(
            "swing-direct-test", classpath, systemTestEnvironment.replacecallAgentPath.toString());

    String genDebugDir = testEnvironment.workingDir.resolve("replacecall-generation").toString();
    String testDebugDir = testEnvironment.workingDir.resolve("replacecall-testing").toString();
    testEnvironment.addJavaAgent(
        systemTestEnvironment.replacecallAgentPath,
        "--dont-transform=resources/systemTest/replacecall-exclusions.txt,--debug,--debug-directory="
            + genDebugDir,
        "--dont-transform=resources/systemTest/replacecall-exclusions.txt,--debug,--debug-directory="
            + testDebugDir);

    RandoopOptions options = RandoopOptions.createOptions(testEnvironment);
    options.setPackageName("components");
    options.addTestClass("components.ArrowIcon");
    options.addTestClass("components.ConversionPanel");
    options.addTestClass("components.Converter");
    options.addTestClass("components.ConverterRangeModel");
    options.addTestClass("components.Corner");
    options.addTestClass("components.CrayonPanel");
    options.addTestClass("components.CustomDialog");
    options.addTestClass("components.DialogRunner");
    options.addTestClass("components.DynamicTree");
    options.addTestClass("components.FollowerRangeModel");
    options.addTestClass("components.Framework");
    options.addTestClass("components.GenealogyModel");
    options.addTestClass("components.GenealogyTree");
    options.addTestClass("components.ImageFileView");
    options.addTestClass("components.ImageFilter");
    options.addTestClass("components.ImagePreview");
    options.addTestClass("components.ListDialog");
    options.addTestClass("components.ListDialogRunner");
    options.addTestClass("components.MissingIcon");
    options.addTestClass("components.MyInternalFrame");
    options.addTestClass("components.Converter");
    options.addTestClass("components.Person");
    options.addTestClass("components.Rule");
    options.addTestClass("components.ScrollablePicture");
    options.addTestClass("components.Unit");
    options.addTestClass("components.Utils");

    options.setOption("omit-field-list", "resources/systemTest/components/omitfields.txt");
    //
    options.setOption("outputLimit", "400");
    options.setOption("generatedLimit", "800");
    options.setFlag("ignore-flaky-tests");
    options.setOption("operation-history-log", "-");
    options.setFlag("usethreads");
    options.unsetFlag("deterministic");

    CoverageChecker checker = new CoverageChecker(options);

    // these are ignored/excluded on jdk 7 and 8
    checker.ignore("components.ArrowIcon.getIconHeight()");
    checker.ignore("components.ArrowIcon.getIconWidth()");
    checker.ignore(
        "components.ArrowIcon.paintIcon(java.awt.Component, java.awt.Graphics, int, int)");
    checker.ignore("components.ConversionPanel.actionPerformed(java.awt.event.ActionEvent)");
    checker.ignore("components.ConversionPanel.getMaximumSize()");
    checker.ignore("components.ConversionPanel.getValue()");
    checker.ignore("components.ConversionPanel.getMultiplier()");
    checker.ignore("components.ConversionPanel.propertyChange(java.beans.PropertyChangeEvent)");
    checker.ignore("components.ConversionPanel.stateChanged(javax.swing.event.ChangeEvent)");
    checker.ignore("components.Converter.createAndShowGUI()");
    checker.ignore("components.Converter.initLookAndFeel()");
    checker.ignore("components.Converter.main(java.lang.String[])");
    checker.ignore("components.Converter.resetMaxValues(boolean)");
    checker.ignore("components.ConverterRangeModel.getExtent()");
    checker.ignore("components.ConverterRangeModel.getDoubleValue()");
    checker.ignore("components.ConverterRangeModel.getMaximum()");
    checker.ignore("components.ConverterRangeModel.getMinimum()");
    checker.ignore("components.ConverterRangeModel.getMultiplier()");
    checker.ignore("components.ConverterRangeModel.getValue()");
    checker.ignore("components.ConverterRangeModel.getValueIsAdjusting()");
    checker.ignore("components.ConverterRangeModel.setDoubleValue(double)");
    checker.ignore("components.ConverterRangeModel.setExtent(int)");
    checker.ignore("components.ConverterRangeModel.setMaximum(int)");
    checker.ignore("components.ConverterRangeModel.setMinimum(int)");
    checker.ignore("components.ConverterRangeModel.setMultiplier(double)");
    checker.ignore(
        "components.ConverterRangeModel.setRangeProperties(double, int, int, int, boolean)");
    checker.ignore(
        "components.ConverterRangeModel.setRangeProperties(int, int, int, int, boolean)");
    checker.ignore("components.ConverterRangeModel.setValue(int)");
    checker.ignore("components.ConverterRangeModel.setValueIsAdjusting(boolean)");
    checker.ignore(
        "components.ConverterRangeModel.removeChangeListener(javax.swing.event.ChangeListener)");
    checker.ignore("components.Corner.paintComponent(java.awt.Graphics)");
    checker.ignore("components.CrayonPanel.actionPerformed(java.awt.event.ActionEvent)");
    checker.ignore("components.CrayonPanel.getDisplayName()");
    checker.ignore("components.CrayonPanel.getLargeDisplayIcon()");
    checker.ignore("components.CrayonPanel.getSmallDisplayIcon()");
    checker.ignore("components.CrayonPanel.buildChooser()");
    checker.ignore(
        "components.CrayonPanel.createCrayon(java.lang.String, javax.swing.border.Border)");
    checker.exclude("components.CustomDialog.actionPerformed(java.awt.event.ActionEvent)");
    checker.ignore("components.CustomDialog.clearAndHide()");
    checker.ignore("components.CustomDialog.getValidatedText()");
    checker.ignore("components.DialogRunner.runDialogDemo()");
    checker.ignore("components.DynamicTree.addObject(java.lang.Object)");
    checker.ignore(
        "components.DynamicTree.addObject(javax.swing.tree.DefaultMutableTreeNode, java.lang.Object)");
    checker.ignore(
        "components.DynamicTree.addObject(javax.swing.tree.DefaultMutableTreeNode, java.lang.Object, boolean)");
    checker.ignore("components.DynamicTree.removeCurrentNode()");
    checker.ignore("components.FollowerRangeModel.getDoubleValue()");
    checker.ignore("components.FollowerRangeModel.getExtent()");
    checker.ignore("components.FollowerRangeModel.getMaximum()");
    checker.ignore("components.FollowerRangeModel.getValue()");
    checker.ignore("components.FollowerRangeModel.setDoubleValue(double)");
    checker.ignore("components.FollowerRangeModel.setExtent(int)");
    checker.ignore("components.FollowerRangeModel.setMaximum(int)");
    checker.ignore("components.FollowerRangeModel.setRangeProperties(int, int, int, int, boolean)");
    checker.ignore("components.FollowerRangeModel.setValue(int)");
    checker.ignore("components.Framework.createAndShowGUI()");
    checker.ignore("components.Framework.main(java.lang.String[])");
    checker.ignore("components.Framework.quit(javax.swing.JFrame)");
    checker.ignore("components.Framework.quitConfirmed(javax.swing.JFrame)");
    checker.ignore("components.Framework.windowClosed(java.awt.event.WindowEvent)");
    checker.ignore("components.GenealogyModel.getChild(java.lang.Object, int)");
    checker.ignore("components.GenealogyModel.getChildCount(java.lang.Object)");
    checker.ignore("components.GenealogyModel.getIndexOfChild(java.lang.Object, java.lang.Object)");
    checker.ignore("components.GenealogyModel.isLeaf(java.lang.Object)");
    checker.ignore(
        "components.GenealogyModel.removeTreeModelListener(javax.swing.event.TreeModelListener)");
    checker.ignore(
        "components.GenealogyModel.valueForPathChanged(javax.swing.tree.TreePath, java.lang.Object)");
    checker.ignore(
        "components.GenealogyModel.addTreeModelListener(javax.swing.event.TreeModelListener)");
    checker.ignore("components.GenealogyModel.fireTreeStructureChanged(components.Person)");
    checker.ignore("components.GenealogyModel.getRoot()");
    checker.ignore("components.GenealogyModel.showAncestor(boolean, java.lang.Object)");
    checker.ignore("components.GenealogyTree.showAncestor(boolean)");
    checker.ignore("components.MissingIcon.getIconHeight()");
    checker.ignore("components.ImageFileView.getDescription(java.io.File)");
    checker.ignore("components.ImageFileView.getIcon(java.io.File)");
    checker.ignore("components.ImageFileView.getName(java.io.File)");
    checker.ignore("components.ImageFileView.getTypeDescription(java.io.File)");
    checker.ignore("components.ImageFileView.isTraversable(java.io.File)");
    checker.ignore("components.ImageFilter.accept(java.io.File)");
    checker.ignore("components.ImageFilter.getDescription()");
    checker.ignore("components.ImagePreview.loadImage()");
    checker.ignore("components.ImagePreview.paintComponent(java.awt.Graphics)");
    checker.ignore("components.ImagePreview.propertyChange(java.beans.PropertyChangeEvent)");
    checker.ignore("components.ListDialog.actionPerformed(java.awt.event.ActionEvent)");
    checker.ignore("components.ListDialog.setValue(java.lang.String)");
    checker.ignore(
        "components.ListDialog.showDialog(java.awt.Component, java.awt.Component, java.lang.String, java.lang.String, java.lang.String[], java.lang.String, java.lang.String)");
    checker.ignore("components.ListDialogRunner.createAndShowGUI()");
    checker.ignore("components.ListDialogRunner.createUI()");
    checker.ignore("components.ListDialogRunner.getAFont()");
    checker.ignore("components.ListDialogRunner.main(java.lang.String[])");
    checker.ignore(
        "components.MissingIcon.paintIcon(java.awt.Component, java.awt.Graphics, int, int)");
    checker.ignore("components.Person.getChildAt(int)");
    checker.ignore("components.Person.getChildCount()");
    checker.ignore("components.Person.getFather()");
    checker.ignore("components.Person.getIndexOfChild(components.Person)");
    checker.ignore("components.Person.getMother()");
    checker.ignore("components.Person.getName()");
    checker.ignore("components.Person.toString()");
    checker.ignore(
        "components.Person.linkFamily(components.Person, components.Person, components.Person[])");
    checker.ignore("components.Rule.paintComponent(java.awt.Graphics)");
    checker.ignore("components.Rule.getIncrement()");
    checker.ignore("components.Rule.isMetric()");
    checker.ignore("components.Rule.setIncrementAndUnits()");
    checker.ignore("components.Rule.setIsMetric(boolean)");
    checker.ignore("components.Rule.setPreferredHeight(int)");
    checker.ignore("components.Rule.setPreferredWidth(int)");
    checker.ignore("components.ScrollablePicture.getPreferredScrollableViewportSize()");
    checker.ignore("components.ScrollablePicture.getPreferredSize()");
    checker.ignore(
        "components.ScrollablePicture.getScrollableBlockIncrement(java.awt.Rectangle, int, int)");
    checker.ignore("components.ScrollablePicture.getScrollableTracksViewportHeight()");
    checker.ignore("components.ScrollablePicture.getScrollableTracksViewportWidth()");
    checker.ignore(
        "components.ScrollablePicture.getScrollableUnitIncrement(java.awt.Rectangle, int, int)");
    checker.ignore("components.ScrollablePicture.mouseDragged(java.awt.event.MouseEvent)");
    checker.ignore("components.ScrollablePicture.mouseMoved(java.awt.event.MouseEvent)");
    checker.ignore("components.ScrollablePicture.setMaxUnitIncrement(int)");
    checker.ignore("components.Unit.toString()");
    checker.ignore("components.Utils.getExtension(java.io.File)");

    // These are not covered on jdk7 on travis
    checker.ignore(
        "components.ConverterRangeModel.addChangeListener(javax.swing.event.ChangeListener)");
    checker.ignore("components.ConverterRangeModel.fireStateChanged()");
    checker.ignore("components.CrayonPanel.updateChooser()");
    checker.ignore("components.CustomDialog.propertyChange(java.beans.PropertyChangeEvent)");
    checker.ignore("components.DynamicTree.clear()");
    checker.ignore("components.FollowerRangeModel.stateChanged(javax.swing.event.ChangeEvent)");
    checker.ignore("components.Framework.makeNewWindow()");
    checker.ignore("components.MissingIcon.getIconWidth()");

    generateAndTestWithCoverage(
        testEnvironment, options, ExpectedTests.SOME, ExpectedTests.NONE, checker);
  }

  /**
   * This test uses classes from (or based on) the <a
   * href="http://docs.oracle.com/javase/tutorial/uiswing/examples/components/index.html">Swing
   * Tutorial Examples</a>.
   */
  @Test
  public void runIndirectSwingTest() {
    String classpath =
        systemTestEnvironment.classpath + ":" + systemTestEnvironment.replacecallAgentPath;

    TestEnvironment testEnvironment =
        systemTestEnvironment.createTestEnvironment(
            "swing-indirect-test",
            classpath,
            systemTestEnvironment.replacecallAgentPath.toString());

    String genDebugDir = testEnvironment.workingDir.resolve("replacecall-generation").toString();
    String testDebugDir = testEnvironment.workingDir.resolve("replacecall-testing").toString();
    testEnvironment.addJavaAgent(
        systemTestEnvironment.replacecallAgentPath,
        "--dont-transform=resources/systemTest/replacecall-exclusions.txt,--debug,--debug-directory="
            + genDebugDir,
        "--dont-transform=resources/systemTest/replacecall-exclusions.txt,--debug,--debug-directory="
            + testDebugDir);
    RandoopOptions options = RandoopOptions.createOptions(testEnvironment);
    options.setPackageName("components");
    options.addTestClass("components.DialogRunner");

    options.setOption("outputLimit", "4");
    options.setOption("generatedLimit", "10");
    options.setFlag("ignore-flaky-tests");

    CoverageChecker checker = new CoverageChecker(options);

    //this is actually run but since there is a ThreadDeath, JaCoCo doesn't see it
    checker.ignore("components.DialogRunner.runDialogDemo()");
    generateAndTestWithCoverage(
        testEnvironment, options, ExpectedTests.SOME, ExpectedTests.NONE, checker);
  }

  @Test
  public void runSystemExitTest() {
    String classpath =
        systemTestEnvironment.classpath + ":" + systemTestEnvironment.replacecallAgentPath;
    TestEnvironment testEnvironment =
        systemTestEnvironment.createTestEnvironment(
            "system-exit-test", classpath, systemTestEnvironment.replacecallAgentPath.toString());
    testEnvironment.addJavaAgent(
        systemTestEnvironment.replacecallAgentPath,
        "--dont-transform=resources/systemTest/replacecall-exclusions.txt");
    RandoopOptions options = RandoopOptions.createOptions(testEnvironment);
    options.addTestClass("input.SystemExitClass");
    options.setOption("outputLimit", "20");
    options.setOption("generatedLimit", "80");
    CoverageChecker checker = new CoverageChecker(options);
    checker.ignore("input.SystemExitClass.hashCode()");
    generateAndTestWithCoverage(
        testEnvironment, options, ExpectedTests.SOME, ExpectedTests.NONE, checker);
  }

  @Test
  public void runNoReplacementsTest() {
    String classpath =
        systemTestEnvironment.classpath + ":" + systemTestEnvironment.replacecallAgentPath;
    TestEnvironment testEnvironment =
        systemTestEnvironment.createTestEnvironment(
            "no-replacement-test",
            classpath,
            systemTestEnvironment.replacecallAgentPath.toString());
    testEnvironment.addJavaAgent(
        systemTestEnvironment.replacecallAgentPath,
        "--dont-transform=resources/systemTest/replacecall-exclusions.txt");
    RandoopOptions options = RandoopOptions.createOptions(testEnvironment);
    options.addTestClass("input.NoExitClass");
    options.setOption("outputLimit", "20");
    options.setOption("generatedLimit", "40");
    CoverageChecker checker = new CoverageChecker(options);
    checker.exclude("input.NoExitClass.hashCode()");
    generateAndTestWithCoverage(
        testEnvironment, options, ExpectedTests.SOME, ExpectedTests.NONE, checker);
  }

  @Test
  public void runJDKSpecificationsTest() {
    TestEnvironment testEnvironment =
        systemTestEnvironment.createTestEnvironment("jdk-specification-test");
    RandoopOptions options = RandoopOptions.createOptions(testEnvironment);
    options.addTestClass("java.util.ArrayList");
    options.addTestClass("java.util.LinkedHashSet");
    options.setFlag("use-jdk-specifications");
    options.setFlag("fail-on-condition-error");
    options.setOption("outputLimit", "400");
    options.setOption("generatedLimit", "800");

    CoverageChecker checker = new CoverageChecker(options);
    checker.exclude("java.util.ArrayList.add(int, java.lang.Object)");
    checker.exclude("java.util.ArrayList.add(java.lang.Object)");
    checker.exclude("java.util.ArrayList.addAll(int, java.util.Collection)");
    checker.exclude("java.util.ArrayList.addAll(java.util.Collection)");
    checker.exclude("java.util.ArrayList.batchRemove(java.util.Collection, boolean)");
    checker.exclude("java.util.ArrayList.clear()");
    checker.exclude("java.util.ArrayList.clone()");
    checker.exclude("java.util.ArrayList.contains(java.lang.Object)");
    checker.exclude("java.util.ArrayList.elementData(int)");
    checker.exclude("java.util.ArrayList.ensureCapacity(int)");
    checker.exclude("java.util.ArrayList.ensureCapacityInternal(int)");
    checker.exclude("java.util.ArrayList.ensureExplicitCapacity(int)");
    checker.exclude("java.util.ArrayList.fastRemove(int)");
    checker.exclude("java.util.ArrayList.forEach(java.util.function.Consumer)");
    checker.exclude("java.util.ArrayList.get(int)");
    checker.exclude("java.util.ArrayList.grow(int)");
    checker.exclude("java.util.ArrayList.hugeCapacity(int)");
    checker.exclude("java.util.ArrayList.indexOf(java.lang.Object)");
    checker.exclude("java.util.ArrayList.isEmpty()");
    checker.exclude("java.util.ArrayList.iterator()");
    checker.exclude("java.util.ArrayList.lastIndexOf(java.lang.Object)");
    checker.exclude("java.util.ArrayList.listIterator()");
    checker.exclude("java.util.ArrayList.listIterator(int)");
    checker.exclude("java.util.ArrayList.outOfBoundsMsg(int)");
    checker.exclude("java.util.ArrayList.rangeCheck(int)");
    checker.exclude("java.util.ArrayList.rangeCheckForAdd(int)");
    checker.exclude("java.util.ArrayList.readObject(java.io.ObjectInputStream)");
    checker.exclude("java.util.ArrayList.remove(int)");
    checker.exclude("java.util.ArrayList.remove(java.lang.Object)");
    checker.exclude("java.util.ArrayList.removeAll(java.util.Collection)");
    checker.exclude("java.util.ArrayList.removeIf(java.util.function.Predicate)");
    checker.exclude("java.util.ArrayList.removeRange(int, int)");
    checker.exclude("java.util.ArrayList.replaceAll(java.util.function.UnaryOperator)");
    checker.exclude("java.util.ArrayList.retainAll(java.util.Collection)");
    checker.exclude("java.util.ArrayList.set(int, java.lang.Object)");
    checker.exclude("java.util.ArrayList.size()");
    checker.exclude("java.util.ArrayList.sort(java.util.Comparator)");
    checker.exclude("java.util.ArrayList.spliterator()");
    checker.exclude("java.util.ArrayList.subList(int, int)");
    checker.exclude("java.util.ArrayList.subListRangeCheck(int, int, int)");
    checker.exclude("java.util.ArrayList.toArray()");
    checker.exclude("java.util.ArrayList.toArray(java.lang.Object[])");
    checker.exclude("java.util.ArrayList.trimToSize()");
    checker.exclude("java.util.ArrayList.writeObject(java.io.ObjectOutputStream)");
    checker.exclude("java.util.LinkedHashSet.spliterator()");
    generateAndTestWithCoverage(
        testEnvironment, options, ExpectedTests.SOME, ExpectedTests.NONE, checker);
  }

  /* ------------------------------ utility methods ---------------------------------- */

  /**
   * Runs a standard system test:
   *
   * <ol>
   *   <li>runs Randoop and compiles the generated tests,
   *   <li>checks that the number of generated tests meets the expectation (none or some),
   *   <li>runs any generated tests,
   *   <li>checks that types of tests run as expected.
   * </ol>
   *
   * @param environment the working environment
   * @param options the Randoop command-line arguments
   * @param expectedRegression the minimum expected number of regression tests
   * @param expectedError the minimum expected number of error tests
   */
  private void generateAndTestWithCoverage(
      TestEnvironment environment,
      RandoopOptions options,
      ExpectedTests expectedRegression,
      ExpectedTests expectedError,
      CoverageChecker coverageChecker) {

    RandoopRunStatus runStatus = generateAndCompile(environment, options, false);

    String packageName = options.getPackageName();

    TestRunStatus regressionRunDesc =
        runRegressionTests(environment, options, expectedRegression, runStatus, packageName);

    TestRunStatus errorRunDesc =
        runErrorTests(environment, options, expectedError, runStatus, packageName);

    coverageChecker.checkCoverage(regressionRunDesc, errorRunDesc);
  }

  /**
   * Performs a standard test of Randoop including a check of coverage that assumes all declared
   * methods of the classes under test should be covered.
   *
   * @param environment the working environment of the test
   * @param options the Randoop options
   * @param expectedRegression the minimum expected number of regression tests
   * @param expectedError the minimum expected error tests
   */
  private void generateAndTestWithCoverage(
      TestEnvironment environment,
      RandoopOptions options,
      ExpectedTests expectedRegression,
      ExpectedTests expectedError) {
    generateAndTestWithCoverage(
        environment, options, expectedRegression, expectedError, new CoverageChecker(options));
  }

  /**
   * Checks that the expected number of error-revealing tests have been generated, and if any are
   * expected runs them, captures and returns the result.
   *
   * @param environment the working environment for the test
   * @param options the Randoop options
   * @param expectedError the quantifier for the expected number of error tests
   * @param runStatus the status of the Randoop run
   * @param packageName the package name for generated tests
   * @return the {@link TestRunStatus} for running the error tests, may be null
   */
  private TestRunStatus runErrorTests(
      TestEnvironment environment,
      RandoopOptions options,
      ExpectedTests expectedError,
      RandoopRunStatus runStatus,
      String packageName) {
    TestRunStatus errorRunDesc = null;
    switch (expectedError) {
      case SOME:
        assertThat("...has error tests", runStatus.errorTestCount, is(greaterThan(0)));
        String errorBasename = options.getErrorBasename();
        try {
          errorRunDesc = TestRunStatus.runTests(environment, packageName, errorBasename);
        } catch (IOException e) {
          fail("Exception collecting coverage from error tests: " + e.getMessage());
        }
        assert errorRunDesc.processStatus.exitStatus != 0 : "JUnit should exit with error";
        if (errorRunDesc.testsFail != errorRunDesc.testsRun) {
          for (String line : errorRunDesc.processStatus.outputLines) {
            System.err.println(line);
          }
          fail("all error tests should fail, but " + errorRunDesc.testsSucceed + " passed");
        }
        break;
      case NONE:
        assertThat("...has no error tests", runStatus.errorTestCount, is(equalTo(0)));
        break;
      case DONT_CARE:
        break;
    }
    return errorRunDesc;
  }

  /**
   * Checks that the expected number of regression tests have been generated, and if so runs them,
   * captures and returns the results.
   *
   * @param environment the working environment of the test
   * @param options the Randoop options
   * @param expectedRegression the quantifier for expected regression tests
   * @param runStatus the Randoop run status
   * @param packageName the package name for generated tests
   * @return the {@link TestRunStatus} for the execution of the regression tests, null if there are
   *     none
   */
  private TestRunStatus runRegressionTests(
      TestEnvironment environment,
      RandoopOptions options,
      ExpectedTests expectedRegression,
      RandoopRunStatus runStatus,
      String packageName) {
    TestRunStatus regressionRunDesc = null;
    switch (expectedRegression) {
      case SOME:
        assertThat("...has regression tests", runStatus.regressionTestCount, is(greaterThan(0)));
        String regressionBasename = options.getRegressionBasename();
        try {
          regressionRunDesc = TestRunStatus.runTests(environment, packageName, regressionBasename);
        } catch (IOException e) {
          fail("Exception collecting coverage from regression tests: " + e.getMessage());
        }
        if (regressionRunDesc.processStatus.exitStatus != 0) {
          for (String line : regressionRunDesc.processStatus.outputLines) {
            System.err.println(line);
          }
          fail("JUnit should exit properly");
        }
        if (regressionRunDesc.testsSucceed != regressionRunDesc.testsRun) {
          for (String line : regressionRunDesc.processStatus.outputLines) {
            System.err.println(line);
          }
          fail("all regression tests should pass, but " + regressionRunDesc.testsFail + " failed");
        }
        break;
      case NONE:
        assertThat("...has no regression tests", runStatus.regressionTestCount, is(equalTo(0)));
        break;
      case DONT_CARE:
        break;
    }
    return regressionRunDesc;
  }

  /**
   * Runs Randoop using the given test environment and options, printing captured output to standard
   * output. Failure of Randoop may be allowed by passing true for {@code allowRandoopFailure},
   * otherwise, the test will fail.
   *
   * @param environment the working environment for the test
   * @param options the Randoop options
   * @param allowRandoopFailure flag whether to allow Randoop failure
   * @return the captured {@link RandoopRunStatus} from running Randoop
   */
  private RandoopRunStatus generateAndCompile(
      TestEnvironment environment, RandoopOptions options, boolean allowRandoopFailure) {
    RandoopRunStatus runStatus =
        RandoopRunStatus.generateAndCompile(environment, options, allowRandoopFailure);

    if (!allowRandoopFailure) {
      System.out.println("Randoop:");
      boolean prevLineIsBlank = false;
      for (String line : runStatus.processStatus.outputLines) {
        if ((line.isEmpty() && !prevLineIsBlank)
            || (!line.isEmpty() && !line.startsWith("Progress update:"))) {
          System.out.println(line);
        }
        prevLineIsBlank = line.isEmpty();
<<<<<<< HEAD
=======
      }
    }
    return runStatus;
  }

  private ProcessStatus generate(TestEnvironment testEnvironment, RandoopOptions options) {
    ProcessStatus status = RandoopRunStatus.generate(testEnvironment, options);

    System.out.println("Randoop:");
    boolean prevLineIsBlank = false;
    for (String line : status.outputLines) {
      if ((line.isEmpty() && !prevLineIsBlank)
          || (!line.isEmpty() && !line.startsWith("Progress update:"))) {
        System.out.println(line);
>>>>>>> dea41ce0
      }
    }
    return status;
  }
}<|MERGE_RESOLUTION|>--- conflicted
+++ resolved
@@ -889,18 +889,11 @@
     options.addTestClass("randoop.condition.ClassWithConditions");
     options.setOption(
         "specifications", "resources/systemTest/randoop/condition/classwithconditions.json");
-<<<<<<< HEAD
-    options.setErrorBasename("ConditionError");
-    options.setRegressionBasename("ConditionRegression");
-    options.setOption("timelimit", "60");
-    options.setOption("outputlimit", "200");
-=======
     options.unsetFlag("use-jdk-specifications");
     options.setFlag("fail-on-condition-error");
     options.setErrorBasename("ConditionError");
     options.setRegressionBasename("ConditionRegression");
     options.setOption("outputLimit", "200");
->>>>>>> dea41ce0
 
     //TODO should check for invalid test count
     generateAndTestWithCoverage(
@@ -915,18 +908,11 @@
     options.addTestClass("net.Connection");
     options.setOption(
         "specifications", "resources/systemTest/net/net_connection_toradocu_spec.json");
-<<<<<<< HEAD
-    options.setErrorBasename("ConditionError");
-    options.setRegressionBasename("ConditionRegression");
-    options.setOption("timelimit", "30");
-    options.setOption("outputlimit", "200");
-=======
     options.unsetFlag("use-jdk-specifications");
     options.setFlag("fail-on-condition-error");
     options.setErrorBasename("ConditionError");
     options.setRegressionBasename("ConditionRegression");
     options.setOption("outputLimit", "200");
->>>>>>> dea41ce0
 
     //TODO should check for invalid test count
     generateAndTestWithCoverage(
@@ -942,18 +928,11 @@
     options.addTestClass("net.Connection");
     options.setOption(
         "specifications", "resources/systemTest/net/net_connection_toradocu_spec.json");
-<<<<<<< HEAD
-    options.setErrorBasename("ConditionError");
-    options.setRegressionBasename("ConditionRegression");
-    options.setOption("timelimit", "30");
-    options.setOption("outputlimit", "200");
-=======
     options.unsetFlag("use-jdk-specifications");
     options.setFlag("fail-on-condition-error");
     options.setErrorBasename("ConditionError");
     options.setRegressionBasename("ConditionRegression");
     options.setOption("outputLimit", "200");
->>>>>>> dea41ce0
     options.setOption("checked-exception", "INVALID");
     options.setOption("unchecked-exception", "INVALID");
 
@@ -969,18 +948,11 @@
     options.addTestClass("net.Connection");
     options.setOption(
         "specifications", "resources/systemTest/net/net_connection_toradocu_spec.json");
-<<<<<<< HEAD
-    options.setErrorBasename("ConditionError");
-    options.setRegressionBasename("ConditionRegression");
-    options.setOption("timelimit", "30");
-    options.setOption("outputlimit", "200");
-=======
     options.unsetFlag("use-jdk-specifications");
     options.setFlag("fail-on-condition-error");
     options.setErrorBasename("ConditionError");
     options.setRegressionBasename("ConditionRegression");
     options.setOption("outputLimit", "200");
->>>>>>> dea41ce0
     options.setOption("checked-exception", "ERROR");
     options.setOption("unchecked-exception", "ERROR");
 
@@ -996,32 +968,22 @@
     RandoopOptions options = RandoopOptions.createOptions(testEnvironment);
     options.addTestClass("pkg.SubClass");
     options.setOption("specifications", "resources/systemTest/pkg/pkg_subclass_toradocu_spec.json");
-<<<<<<< HEAD
-    options.setErrorBasename("ConditionError");
-    options.setRegressionBasename("ConditionRegression");
-    options.setOption("timelimit", "30");
-    options.setOption("outputlimit", "200");
-=======
     options.unsetFlag("use-jdk-specifications");
     options.setFlag("fail-on-condition-error");
     options.setErrorBasename("ConditionError");
     options.setRegressionBasename("ConditionRegression");
     options.setOption("outputLimit", "200");
->>>>>>> dea41ce0
 
     generateAndTestWithCoverage(
         testEnvironment, options, ExpectedTests.SOME, ExpectedTests.DONT_CARE);
   }
 
-<<<<<<< HEAD
-=======
   /**
    * Tests pre-conditions that throw exceptions. The methods in the class under test with failing
    * preconditions should not be covered by the generated tests.
    *
    * <p>The generation limits are set carefully, since only a few sequences are generated.
    */
->>>>>>> dea41ce0
   @Test
   public void runConditionWithExceptionTest() {
     TestEnvironment testEnvironment =
@@ -1030,14 +992,6 @@
     options.addTestClass("randoop.condition.ConditionWithException");
     options.setOption(
         "specifications", "resources/systemTest/randoop/condition/condition_with_exception.json");
-<<<<<<< HEAD
-    options.setErrorBasename("ConditionError");
-    options.setRegressionBasename("ConditionRegression");
-    options.setOption("timelimit", "30");
-    options.setOption("outputlimit", "200");
-
-    generateAndTest(testEnvironment, options, ExpectedTests.SOME, ExpectedTests.NONE);
-=======
     options.unsetFlag("use-jdk-specifications");
     options.setFlag("fail-on-condition-error");
     options.setErrorBasename("ConditionError");
@@ -1053,7 +1007,6 @@
 
     generateAndTestWithCoverage(
         testEnvironment, options, ExpectedTests.SOME, ExpectedTests.NONE, coverageChecker);
->>>>>>> dea41ce0
   }
 
   @Test
@@ -1064,14 +1017,6 @@
     options.addTestClass("randoop.condition.OverridingConditionsClass");
     options.setOption(
         "specifications", "resources/systemTest/randoop/condition/overridingconditionsclass.json");
-<<<<<<< HEAD
-    options.setErrorBasename("ConditionsError");
-    options.setRegressionBasename("ConditionsRegression");
-    options.setOption("timelimit", "30");
-    options.setOption("outputlimit", "200");
-
-    generateAndTest(testEnvironment, options, ExpectedTests.SOME, ExpectedTests.NONE);
-=======
     options.unsetFlag("use-jdk-specifications");
     options.setFlag("fail-on-condition-error");
     options.setErrorBasename("ConditionsError");
@@ -1079,7 +1024,6 @@
     options.setOption("outputLimit", "200");
 
     generateAndTestWithCoverage(testEnvironment, options, ExpectedTests.SOME, ExpectedTests.NONE);
->>>>>>> dea41ce0
   }
 
   @Test
@@ -1090,14 +1034,6 @@
     options.addTestClass("randoop.condition.OverridingConditionsClass");
     options.setOption(
         "specifications", "resources/systemTest/randoop/condition/conditionsuperclass.json");
-<<<<<<< HEAD
-    options.setErrorBasename("ConditionsError");
-    options.setRegressionBasename("ConditionsRegression");
-    options.setOption("timelimit", "30");
-    options.setOption("outputlimit", "200");
-
-    generateAndTest(testEnvironment, options, ExpectedTests.SOME, ExpectedTests.NONE);
-=======
     options.unsetFlag("use-jdk-specifications");
     options.setFlag("fail-on-condition-error");
     options.setErrorBasename("ConditionsError");
@@ -1105,7 +1041,6 @@
     options.setOption("outputLimit", "200");
 
     generateAndTestWithCoverage(testEnvironment, options, ExpectedTests.SOME, ExpectedTests.NONE);
->>>>>>> dea41ce0
   }
 
   @Test
@@ -1116,14 +1051,6 @@
     options.addTestClass("randoop.condition.OverridingConditionsClass");
     options.setOption(
         "specifications", "resources/systemTest/randoop/condition/conditionsinterface.json");
-<<<<<<< HEAD
-    options.setErrorBasename("ConditionsError");
-    options.setRegressionBasename("ConditionsRegression");
-    options.setOption("timelimit", "30");
-    options.setOption("outputlimit", "200");
-
-    generateAndTest(testEnvironment, options, ExpectedTests.SOME, ExpectedTests.NONE);
-=======
     options.unsetFlag("use-jdk-specifications");
     options.setFlag("fail-on-condition-error");
     options.setErrorBasename("ConditionsError");
@@ -1131,7 +1058,6 @@
     options.setOption("outputLimit", "200");
 
     generateAndTestWithCoverage(testEnvironment, options, ExpectedTests.SOME, ExpectedTests.NONE);
->>>>>>> dea41ce0
   }
 
   @Test
@@ -1142,14 +1068,6 @@
     options.addTestClass("randoop.condition.OverridingConditionsClass");
     options.setOption(
         "specifications", "resources/systemTest/randoop/condition/conditionsupersuperclass.json");
-<<<<<<< HEAD
-    options.setErrorBasename("ConditionsError");
-    options.setRegressionBasename("ConditionsRegression");
-    options.setOption("timelimit", "30");
-    options.setOption("outputlimit", "200");
-
-    generateAndTest(testEnvironment, options, ExpectedTests.SOME, ExpectedTests.NONE);
-=======
     options.unsetFlag("use-jdk-specifications");
     options.setFlag("fail-on-condition-error");
     options.setErrorBasename("ConditionsError");
@@ -1157,7 +1075,6 @@
     options.setOption("outputLimit", "200");
 
     generateAndTestWithCoverage(testEnvironment, options, ExpectedTests.SOME, ExpectedTests.NONE);
->>>>>>> dea41ce0
   }
 
   /**
@@ -1187,11 +1104,7 @@
     options.addTestClass("compileerr.WildcardCollection");
     options.setErrorBasename("CompError");
     options.setRegressionBasename("CompRegression");
-<<<<<<< HEAD
-    options.setOption("timelimit", "30");
-=======
     options.setOption("attemptedLimit", "3000");
->>>>>>> dea41ce0
     options.setFlag("check-compilable");
 
     CoverageChecker coverageChecker = new CoverageChecker(options);
@@ -1801,8 +1714,6 @@
           System.out.println(line);
         }
         prevLineIsBlank = line.isEmpty();
-<<<<<<< HEAD
-=======
       }
     }
     return runStatus;
@@ -1817,8 +1728,8 @@
       if ((line.isEmpty() && !prevLineIsBlank)
           || (!line.isEmpty() && !line.startsWith("Progress update:"))) {
         System.out.println(line);
->>>>>>> dea41ce0
       }
+      prevLineIsBlank = line.isEmpty();
     }
     return status;
   }
