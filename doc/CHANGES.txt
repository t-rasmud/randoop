--- conflicted
+++ resolved
@@ -1,16 +1,14 @@
-Version 1.3.7, released ??
+Version 2.0, released October 13, 2015
 
-<<<<<<< HEAD
 The Randoop homepage is now http://randoop.github.io/randoop/ .
-Moved the Randoop version control repository to its own organization.  It now appears at 
-https://github.com/randoop/randoop (previously https://github.com/mernst/randoop).
+Moved the Randoop version control repository to its own organization.
+It now appears at https://github.com/randoop/randoop
+(previously https://github.com/mernst/randoop).
 
-=======
 Changed output to JUnit4. Default output is a set of JUnit4 test classes 
 with a test suite runnable from the command line using 
 org.junit.runner.JUnitCore. Setting --junit-reflection-allowed=false instead
 produces a Main class that calls each of the test methods individually.
->>>>>>> cd6d7be5
 
 Created a new mailing list, randoop-discuss@googlegroups.com, for
 discussions with Randoop users.  It is open to join and should be easier to
