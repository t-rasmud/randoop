This file lists the jar files and how they were obtained.
<<<<<<< HEAD
The jar files were last updated on:  2/11/2016
=======
The jar files were last updated on:  2/23/2016
>>>>>>> 3466e871

javassist.jar:
  https://github.com/jboss-javassist/javassist/releases ; version 3.20.0
  (Don't use the javassist.jar that is checked into the repository; as of
  2/5/2016, it uses Java 8 class files and is unusable on a Java 7 JVM.)

junit-4.12.jar:
  http://search.maven.org/#search%7Cgav%7C1%7Cg:%22junit%22%20AND%20a:%22junit%22
hamcrest-core-1.3.jar:
  http://search.maven.org/#search%7Cgav%7C1%7Cg:%22org.hamcrest%22%20AND%20a:%22hamcrest-core%22

plume.jar: https://github.com/mernst/plume-lib/releases; version 1.0.9<|MERGE_RESOLUTION|>--- conflicted
+++ resolved
@@ -1,9 +1,5 @@
 This file lists the jar files and how they were obtained.
-<<<<<<< HEAD
-The jar files were last updated on:  2/11/2016
-=======
 The jar files were last updated on:  2/23/2016
->>>>>>> 3466e871
 
 javassist.jar:
   https://github.com/jboss-javassist/javassist/releases ; version 3.20.0
