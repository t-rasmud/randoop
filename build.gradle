--- conflicted
+++ resolved
@@ -64,16 +64,25 @@
   if ("true".equals(project.rootProject.ext.useCheckerFramework)) {
     checkerFramework {
       checkers = [
-              // 'org.checkerframework.checker.nullness.NullnessChecker',
-              'org.checkerframework.checker.signature.SignatureChecker'
+        // 'org.checkerframework.checker.nullness.NullnessChecker',
+        // 'org.checkerframework.checker.signature.SignatureChecker',
+        'org.checkerframework.checker.determinism.DeterminismChecker'
       ]
       extraJavacArgs = [
-              '-Werror',
-              // '-AcheckPurityAnnotations',
-              '-ArequirePrefixInWarningSuppressions',
-              '-AwarnUnneededSuppressions',
-              // Suppresses "No processor claimed any of these annotations ..." warning.
-              '-Xlint:-processing'
+      // '-Werror',
+      // '-AcheckPurityAnnotations',
+      '-ArequirePrefixInWarningSuppressions',
+        '-AwarnUnneededSuppressions',
+        '-AskipDefs=randoop.test',
+        '-AonlyDefs=randoop.util.*',
+        // '-AonlyDefs=randoop.util.RunnerThread',
+        '-AdefaultHasQualifierParameter=org.checkerframework.checker.determinism.qual.NonDet:randoop.*',
+        '-AinputProperties=user.dir,java.class.path,randoop.log,randoop.selection.log,randoop.operation.history.log',
+        // '-Astubs=Thread.astub',
+        // '-Astubs=GenericVisitor2.astub',
+        '-AsuppressWarnings=invalid.type.on.conditional,determinism:throw.type.invalid',
+        '-Xmaxwarns', '10000',
+        '-Xmaxerrs', '10000',
       ]
     }
   }
@@ -258,39 +267,11 @@
 
 /// Error Prone linter
 
-<<<<<<< HEAD
-println sourceSets.main.runtimeClasspath.asPath
-
-if ("true".equals(project.ext.useCheckerFramework)) {
-  checkerFramework {
-    checkers = [
-      // 'org.checkerframework.checker.nullness.NullnessChecker',
-      // 'org.checkerframework.checker.signature.SignatureChecker',
-	  'org.checkerframework.checker.determinism.DeterminismChecker'
-    ]
-    extraJavacArgs = [
-	// '-Werror',
-		// '-AcheckPurityAnnotations',
-		'-ArequirePrefixInWarningSuppressions',
-		'-AwarnUnneededSuppressions',
-	'-AskipDefs=randoop.test',
-	'-AonlyDefs=randoop.util.*',
-	// '-AonlyDefs=randoop.util.RunnerThread',
-	'-AdefaultHasQualifierParameter=org.checkerframework.checker.determinism.qual.NonDet:randoop.*',
-	'-AinputProperties=user.dir,java.class.path,randoop.log,randoop.selection.log,randoop.operation.history.log',
-	// '-Astubs=Thread.astub',
-	// '-Astubs=GenericVisitor2.astub',
-	'-AsuppressWarnings=invalid.type.on.conditional,determinism:throw.type.invalid',
-	'-Xmaxwarns', '10000',
-	'-Xmaxerrs', '10000',
-    ]
-=======
 if ("false".equals(project.ext.useCheckerFramework)) {
   dependencies {
     errorprone("com.google.errorprone:error_prone_core:2.3.4")
     // JDK 8 support for Error Prone:
     errorproneJavac("com.google.errorprone:javac:9+181-r4173-1")
->>>>>>> 01c961ff
   }
   tasks.withType(JavaCompile).configureEach { t ->
     if (!t.name.equals("compileTestInputJava") && !t.name.equals("compileTestJava") && !t.name.startsWith("checkTypes")) {
