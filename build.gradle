--- conflicted
+++ resolved
@@ -176,17 +176,6 @@
    */
   testInputImplementation sourceSets.main.output
   testInputImplementation group: 'junit', name: 'junit', version: '4.+'
-<<<<<<< HEAD
-
-  /*
-   * Building documentation requires compiled source (because Options requires it).
-   */
-  manual sourceSets.main.output
-
-  /* JavaParser used by Minimize for the manual */
-  manual group: 'com.github.javaparser', name: 'javaparser-core', version: '2.4.0'
-=======
->>>>>>> 23f041b4
 }
 
 /*
@@ -706,11 +695,7 @@
  */
 task updateUserOptions(dependsOn: 'assemble') {
   description "Runs OptionsDoclet on src/docs/manual/index.html"
-<<<<<<< HEAD
-  def classpath = files(configurations.manual.files).asPath
-=======
   def classpath = sourceSets.main.runtimeClasspath.asPath
->>>>>>> 23f041b4
   def docFile = file("${projectDir}/src/docs/manual/index.html")
   def options = [
     "-classpath", classpath,
