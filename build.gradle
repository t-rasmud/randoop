--- conflicted
+++ resolved
@@ -35,14 +35,7 @@
   apply plugin: 'net.ltgt.errorprone-base'
 }
 
-<<<<<<< HEAD
-// For Checker Framework pluggable type-checking, run:  ./gradlew checkTypes
-// It is not run in the main build because the Checker Framework is incompatible with Error Prone.
-// TODO: Uncomment
-apply from: "checkerframework.gradle"
-=======
 def checkerFrameworkVersion = "2.8.2" // Checker Framework version
->>>>>>> 59eb781b
 
 /* Common build configuration for Randoop and agents */
 allprojects {
@@ -79,11 +72,7 @@
     // https://mvnrepository.com/artifact/org.plumelib/options
     plumelib 'org.plumelib:options:1.0.2'
     // https://mvnrepository.com/artifact/org.plumelib/plume-util
-<<<<<<< HEAD
     plumelib 'org.plumelib:plume-util:1.0.5'
-=======
-    plumelib 'org.plumelib:plume-util:1.0.10'
->>>>>>> 59eb781b
     // https://mvnrepository.com/artifact/org.plumelib/reflection-util
     plumelib 'org.plumelib:reflection-util:0.0.4'
   }
@@ -203,6 +192,7 @@
   testInputImplementation group: 'org.checkerframework', name: 'checker-qual', version: checkerFrameworkVersion
 
   if ("true".equals(project.ext.useCheckerFramework)) {
+    println "Using checkerframework"
     if (project.hasProperty("cfLocal")) {
       def cfHome = String.valueOf(System.getenv("CHECKERFRAMEWORK"))
       compileOnly files(cfHome + "/checker/dist/checker-qual.jar")
@@ -249,42 +239,24 @@
 // Get early notification of any compilation failures, before running any tests
 build.dependsOn compileAll
 
-<<<<<<< HEAD
-/*
- * Configuration for using Error Prone linter.
- */
-// import net.ltgt.gradle.errorprone.ErrorProneToolChain
-
-// tasks.withType(JavaCompile).each { t ->
-//   if (JavaVersion.current().isJava8Compatible()) {
-//     if (!t.name.equals("compileTestInputJava") && !t.name.startsWith("checkTypes")) {
-//       t.toolChain ErrorProneToolChain.create(project)
-//       t.options.compilerArgs += [
-//         // Maybe NamedParameters is no longer supported?
-//         // // undocumented, and suggestion seems bad
-// 	// '-Xep:NamedParameters:OFF',
-//  	// Is always a false positive in my experience.
-// 	'-Xep:StringSplitter:OFF'
-//         // TODO: uncomment once we run the Interning Checker on Randoop
-//         // '-Xep:ReferenceEquality:OFF'
-//         ]
-//     }
-//   }
-// }
-=======
 import net.ltgt.gradle.errorprone.ErrorProneToolChain
 
 if ("true".equals(project.ext.useCheckerFramework)) {
   checkerFramework {
     checkers = [
       // 'org.checkerframework.checker.nullness.NullnessChecker',
-      'org.checkerframework.checker.signature.SignatureChecker'
+      // 'org.checkerframework.checker.signature.SignatureChecker',
+	  'org.checkerframework.checker.determinism.DeterminismChecker'
     ]
     extraJavacArgs = [
-      '-Werror',
-      // '-AcheckPurityAnnotations',
-      '-ArequirePrefixInWarningSuppressions',
-      '-AwarnUnneededSuppressions'
+	'-Werror',
+		// '-AcheckPurityAnnotations',
+		'-ArequirePrefixInWarningSuppressions',
+		'-AwarnUnneededSuppressions',
+	'-AskipDefs=randoop.test',
+	'-AonlyDefs=randoop.util.JarReader',
+	'-AinputProperties=user.dir,java.class.path,randoop.log,randoop.selection.log,randoop.operation.history.log',
+	'-AsuppressWarnings=invalid.type.on.conditional,throw.type.invalid',
     ]
   }
 } else {
@@ -306,7 +278,6 @@
     }
   }
 }
->>>>>>> 59eb781b
 
 
 /*
