/*
 * build.gradle for Randoop
 *
 * Quick instructions: in project directory run with command
 *   ./gradlew build
 */

plugins {
  id 'com.github.johnrengelman.shadow' version '4.0.4'
  id 'java'
  id 'eclipse'
  id 'idea'
  id 'jacoco'

  /*
   * Plugin that applies Google-Java-format to the Java files in the project.
   * https://github.com/sherter/google-java-format-gradle-plugin
   */
  id 'com.github.sherter.google-java-format' version '0.8'

  /*
   * Plugin that applies Google's Error Prone linter (http://errorprone.info/).
   * https://github.com/tbroyer/gradle-errorprone-plugin
   * Elsewhere this file excludes src/testinput from directories examined by Error Prone.
   * To run Error Prone, do:  ./gradlew compileJava
   * There is no separate target to just run Error Prone.
   */
  id "net.ltgt.errorprone-base" version "0.0.16"
}

// For Checker Framework pluggable type-checking, run:  ./gradlew checkTypes
// It is not run in the main build because the Checker Framework is incompatible with Error Prone.
// TODO: Uncomment
apply from: "checkerframework.gradle"

/* Common build configuration for Randoop and agents */
allprojects {

  apply plugin: 'java'
  apply plugin: 'com.github.johnrengelman.shadow'

  sourceCompatibility = 1.8
  targetCompatibility = 1.8

  /* Use Maven Central when have external dependencies */
  repositories {
    mavenCentral()
    jcenter()
  }

  /* Randoop version number - added to generated jar files */
  version = '4.1.1'

  configurations {
    // A collection of all plumelib dependencies required, so that all
    // sub-projects use the same versions.
    plumelib
  }

  dependencies {
    compile "org.checkerframework:checker-qual:2.6.0"

    plumelib 'org.plumelib:bcel-util:1.1.4'
    // To use a local version comment out line above and uncomment line below.
    //plumelib files("${rootDir}/libs/bcel-util-all.jar")

    plumelib 'org.plumelib:options:1.0.1'
    plumelib 'org.plumelib:plume-util:1.0.5'
    plumelib 'org.plumelib:reflection-util:0.0.2'
  }
}

/******
 * Configuration specific to Randoop and not agents.
 * Configuration for agent FOO appears in agents/FOO/FOO.gradle .
 ******/

description = "Randoop automated test generation"

/* Root for working directories for system test generated files */
def workingDirectories = "$buildDir/working-directories"

sourceSets {
  /* JUnit tests that must be run with -javaagent */
  /* JUnit tests are run in nondeterministic order, but system tests are
     run in deterministic order. */
  coveredTest {
    java {
      srcDir 'src/coveredtest/java'
    }
    resources {
      srcDir 'src/coveredtest/resources'
    }
  }

  replacecallTest {
    java {
      srcDir 'src/replacecalltest/java'
    }
    resources {
      srcDir 'src/replacecalltest/resources'
    }
  }

  /* system tests */
  systemTest {
    java {
      srcDir 'src/systemtest/java'
    }
    resources {
      srcDir 'src/systemtest/resources'
      srcDir 'src/testinput/resources'
    }
    output.dir(workingDirectories, builtBy: 'generateWorkingDirs')
  }

  /* Code sets used by system tests. There are no actual tests here. */
  testInput {
    java {
      srcDir 'src/testinput/java'
    }
    resources {
      srcDir 'src/testinput/resources'
    }
  }

  test {
    resources {
      srcDir 'src/testinput/resources'
    }
  }
}

configurations {
  /*
   * Used to manage javaagent jar file
   */
  jacocoagent

  /*
   * The agent tests are JUnit tests run with the covered-class-agent, so
   * borrow from unit test configurations.
   */
  coveredTestImplementation.extendsFrom testImplementation
  coveredTestRuntimeOnly.extendsFrom testRuntimeOnly
  replacecallTestImplementation.extendsFrom testImplementation
  replacecallTestRuntimeOnly.extendsFrom testRuntimeOnly
}

dependencies {
  implementation configurations.plumelib

  implementation 'org.apache.commons:commons-exec:1.3'
  implementation group: 'commons-io', name: 'commons-io', version: '2.6'
  implementation group: 'com.google.code.gson', name: 'gson', version: '2.8.5'
  implementation group: 'junit', name: 'junit', version: '4.+'
  implementation files(project(':replacecall').sourceSets.main.output)

  /* JavaParser 2.4.0 is the most recent version available with JDK7 jar files.
   * TODO: Update now that we no longer support JDK7. */
  implementation group: 'com.github.javaparser', name: 'javaparser-core', version: '2.4.0'

  /* Jacoco measures coverage of classes and methods under test. */
  implementation group: 'org.jacoco', name: 'org.jacoco.core', version: '0.8.3'
  implementation group: 'org.jacoco', name: 'org.jacoco.agent', version: '0.8.3', classifier: 'runtime'

  /* sourceSet test uses JUnit and some use testInput source set */
  testImplementation group: 'commons-codec', name: 'commons-codec', version: '1.11'
  testImplementation group: 'junit', name: 'junit', version: '4.+'
  testImplementation group: 'org.hamcrest', name: 'hamcrest-all', version: '1.3'
  testImplementation sourceSets.testInput.output

  /*
   * sourceSet coveredTest uses output from main sourceSet, and agent projects.
   * (Also, see configuration block.)
   */
  coveredTestImplementation sourceSets.main.output
  coveredTestImplementation sourceSets.test.output
  coveredTestRuntimeOnly project(':covered-class')

  replacecallTestImplementation files(project(':replacecall').sourceSets.main.output)

  jacocoagent group: 'org.jacoco', name: 'org.jacoco.agent', version: '0.8.3'

  /*
   * source set systemTest
   */
  systemTestImplementation configurations.plumelib
  systemTestImplementation group: 'commons-io', name: 'commons-io', version: '2.6'
  systemTestImplementation 'org.apache.commons:commons-exec:1.3'
  systemTestImplementation group: 'junit', name: 'junit', version: '4.+'
  systemTestImplementation group: 'org.hamcrest', name: 'hamcrest-all', version: '1.3'
  systemTestImplementation group: 'org.jacoco', name: 'org.jacoco.core', version: '0.8.3'
  systemTestImplementation group: 'org.jacoco', name: 'org.jacoco.report', version: '0.8.3'
  systemTestRuntimeOnly sourceSets.testInput.output

  /*
   * sourceSet testInput depends on output of main.
   * Also, src/testinput/java/ps1/RatPolyTest.java uses JUnit
   */
  testInputImplementation sourceSets.main.output
  testInputImplementation group: 'junit', name: 'junit', version: '4.+'

  errorprone group: 'com.google.errorprone', name: 'error_prone_core', version: '2.3.3'
}

/*
 * Configuration for formatting
 */
googleJavaFormat {
  toolVersion '1.7'
  exclude '**/CloneVisitor.java'
}

tasks.googleJavaFormat {
  group 'Formatting'
  description = "Reformat Java source code with Google-Java-format"
  exclude 'src/testinput'
}

tasks.verifyGoogleJavaFormat {
  group 'Formatting'
  description = "Check Java source code formatting with Google-Java-format"
  exclude 'src/testinput'
}

// This is annoying to happen on every build:  it may delete import statements
// if there are certain types of syntax errors in the source code.
// // should verifyGoogleJavaFormat before compiling
// tasks.withType(JavaCompile) {
//   dependsOn 'googleJavaFormat' // task name conflicts with plugin name
// }

/*
 * Configuration for compilation.
 */
compileJava.options.compilerArgs = ['-Xlint','-g','-Xlint:-classfile']
compileTestJava.options.compilerArgs = ['-g','-Xlint:-classfile']
compileCoveredTestJava.options.compilerArgs = ['-g','-Xlint:-classfile']
compileReplacecallTestJava.options.compilerArgs = ['-g','-Xlint:-classfile']
compileSystemTestJava.options.compilerArgs = ['-g','-Xlint:-classfile']
compileTestInputJava.options.compilerArgs = ['-nowarn','-g','-Xlint:-classfile', '-XDenableSunApiLintControl', '-Xlint:-sunapi']

task compileAll() {
  dependsOn compileJava
  dependsOn compileTestJava
  dependsOn ':covered-class:compileJava'
  dependsOn ':covered-class:compileTestJava'
  dependsOn ':replacecall:compileJava'
  dependsOn ':covered-class:compileTestJava'
  dependsOn compileCoveredTestJava
  dependsOn compileReplacecallTestJava
  dependsOn compileSystemTestJava
}

// This isn't working; maybe I need to make it run first.
// Get early notification of any compilation failures, before running any tests
build.dependsOn compileAll

/*
 * Configuration for using Error Prone linter.
 */
<<<<<<< HEAD
// import net.ltgt.gradle.errorprone.ErrorProneToolChain

// tasks.withType(JavaCompile).each { t ->
//   if (JavaVersion.current().isJava8Compatible()) {
//     if (!t.name.equals("compileTestInputJava") && !t.name.startsWith("checkTypes")) {
//       t.toolChain ErrorProneToolChain.create(project)
//       t.options.compilerArgs += [
//         // Maybe NamedParameters is no longer supported?
//         // // undocumented, and suggestion seems bad
// 	// '-Xep:NamedParameters:OFF',
//  	// Is always a false positive in my experience.
// 	'-Xep:StringSplitter:OFF'
//         // TODO: uncomment once we run the Interning Checker on Randoop
//         // '-Xep:ReferenceEquality:OFF'
//         ]
//     }
//   }
// }
=======
import net.ltgt.gradle.errorprone.ErrorProneToolChain

tasks.withType(JavaCompile).each { t ->
  if (!t.name.equals("compileTestInputJava") && !t.name.startsWith("checkTypes")) {
    t.toolChain ErrorProneToolChain.create(project)
    t.options.compilerArgs += [
      // Maybe NamedParameters is no longer supported?
      // // undocumented, and suggestion seems bad
      // '-Xep:NamedParameters:OFF',
      // Is always a false positive in my experience.
      '-Xep:StringSplitter:OFF'
      // TODO: uncomment once we run the Interning Checker on Randoop
      // '-Xep:ReferenceEquality:OFF'
      ]
  }
}
>>>>>>> 0000cca8


/*
 * Configuration for clean
 */
clean.dependsOn ':replacecall:clean'
clean.dependsOn ':covered-class:clean'

/*
 * Configuration for testing.
 * In terms of build, we have two kinds of tests, both using JUnit.
 *   * Those in src/coveredtest require the covered-class Java agent.
 *   * Those in src/test are run without the agent.
 *     This second group includes tests that run the full Randoop over
 *     classes that (mostly) are located in src/testinput.
 */

/*
 * Configuration of test task from Java plugin.
 * Runs all tests in test sourceSet except those excluded below.
 */
test {

  /*
   * Set the working directory for JUnit tests to the resources directory
   * instead of the project directory.
   */
  workingDir = file("$buildDir/resources")

  /*
   * Show as much as possible to console.
   */
  testLogging {
    events 'started', 'passed'
    showStandardStreams = true
    exceptionFormat = 'full'
  }

  /* Turn off HTML reports -- handled by testReport task */
  reports.html.enabled = false

  /*
   * Temporary exclusion b/c script file uses generics as raw types and conflicts with
   * other uses of parsing.
   */
  exclude '**/randoop/test/SequenceTests.*'

  /*
   * Temporary exclusion b/c incomplete.
   */
  exclude '**/randoop/output/JUnitCreatorTest.*'

  /*
   * Problematic tests excluded during Gradle setup that need to be evaluated.
   * Unless otherwise noted, these are tests that were not previously run by
   * Makefile. However, some included tests were also not run, but are not
   * failing.
   */
  exclude 'randoop/test/NonterminatingInputTest.*'
  exclude 'randoop/test/EmptyTest.*'
  exclude 'randoop/test/RandoopPerformanceTest.*' /* had target but not run */
  exclude 'randoop/test/ForwardExplorerPerformanceTest.*'
  exclude 'randoop/test/ForwardExplorerTests2.*' /* sporadic heap space issue */
  exclude 'randoop/test/Test_SomeDuplicates.*'
  exclude 'randoop/test/Test_SomePass.*'
  exclude 'randoop/operation/OperationParserTests.*'
}

task coveredTest(type: Test, dependsOn: ['copyJars', 'compileTestJava']) {
  /*
   * Set the working directory for JUnit tests to the resources directory
   * instead of the project directory.
   */
  workingDir = sourceSets.coveredTest.output.resourcesDir
  testClassesDirs = sourceSets.coveredTest.output.classesDirs
  classpath = sourceSets.coveredTest.runtimeClasspath
  jvmArgs "-javaagent:$buildDir/libs/covered-class-${version}.jar"

  /*
   * Show as much as possible to console.
   */
  testLogging {
    showStandardStreams = true
    exceptionFormat = 'full'
  }

  /* Turn off HTML reports -- handled by testReport task */
  reports.html.enabled = false
}

/*
 * Link the coveredTest task into project check task. Includes agent tests into
 * the project build task.
 */
check.dependsOn coveredTest

task replacecallTest(type: Test, dependsOn: 'copyJars') {
  workingDir = sourceSets.replacecallTest.output.resourcesDir
  testClassesDirs = sourceSets.replacecallTest.output.classesDirs
  classpath = sourceSets.replacecallTest.runtimeClasspath + files("$buildDir/libs/replacecall-${version}.jar")
  // use the replacecall agent using the exclusions file from replacecalltest/resources
  jvmArgs "-javaagent:$buildDir/libs/replacecall-${version}.jar=--dont-transform=replacecall-exclusions.txt,--debug"
  jvmArgs "-Xbootclasspath/a:$buildDir/libs/replacecall-${version}.jar"
  testLogging {
    showStandardStreams = true
    exceptionFormat = 'full'
  }

  /* Turn off HTML reports -- handled by testReport task */
  reports.html.enabled = false
}
check.dependsOn replacecallTest

jacocoTestReport {
  group 'Report'
  reports {
    xml.enabled = true
    html.enabled = true
  }
}
// Expects these files to exist in build/javcoco/:
//   agentTest.exec
//   coveredTest.exec
//   systemTest.exec
//   test.exec
// What is creating the agentTest.exec files, and how do I create it?
// test.exec is the default, though it it also greated by "gradle test".
// jacocoTestReport.dependsOn agentTest
jacocoTestReport.dependsOn coveredTest
jacocoTestReport.dependsOn test

check.dependsOn jacocoTestReport

/*
 * Task to build the root directory of working directories used by the
 * JUnit tests in the systemTest task.
 * If the directory exists then cleans out the contents.
 */
task generateWorkingDirs {
  doLast {
    def generated = file(workingDirectories)
    if (! generated.exists()) {
      generated.mkdir()
    } else {
      def workingFiles = fileTree(workingDirectories) {
        include '**/*.java'
        include '**/*.class'
        include '**/*.exec'
        include '**/*.txt'
      }
      delete workingFiles
    }
  }
}

/*
 * Extracts JaCoCo javaagent into build/jacocoagent
 */
task extractJacocoAgent(type: Copy) {
  from {
    configurations.jacocoagent.collect { zipTree(it) }
  }
  into "$buildDir/jacocoagent/"
}

/*
 * Configuration of the systemTest task.
 * Runs JUnit over all classes in systemTest sourceSet.
 * JUnit tests assume that working directories can be found in the build directory.
 */
task systemTest(type: Test, dependsOn: [ 'extractJacocoAgent', 'generateWorkingDirs', 'assemble' ]) {

  /*
   * Set system properties for jar paths, used by randoop.main.SystemTestEnvironment
   */
  doFirst {
    systemProperty 'jar.randoop', shadowJar.archivePath
    systemProperty 'jar.replacecall.agent', project(':replacecall').shadowJar.archivePath
    systemProperty 'jar.covered.class.agent', project(':covered-class').shadowJar.archivePath
  }

  workingDir = file("$buildDir")
  testClassesDirs = sourceSets.systemTest.output.classesDirs
  classpath = sourceSets.systemTest.runtimeClasspath

  /*
   * Show as much as possible to console.
   */
  testLogging {
    showStandardStreams = true
    exceptionFormat = 'full'
  }

  /* Turn off HTML reports -- handled by testReport task */
  reports.html.enabled = false
}

systemTest.dependsOn shadowJar

/*
 * Link the systemTest task into the project check task.
 * Includes system tests into the project build task.
 */
check.dependsOn systemTest
jacocoTestReport.dependsOn systemTest

tasks.withType(Test) {
 /*
  * Set the destination directory for JUnit XML output files
  */
  reports.junitXml.destination = file("$buildDir/test-results/${name}")
 /*
  * Set the heap size and GC for running tests.
  */
  jvmArgs '-Xmx384m', '-XX:+UseG1GC', '-XX:SoftRefLRUPolicyMSPerMB=250'

  /*
   * Pass along any system properties that begin with "randoop."
   * Used by randoop.main.RandoopOptions in systemtest.
   */
  System.properties.each { k,v->
        if (k.startsWith("randoop.")) {
            systemProperty k, v
        }
  }
}

/*
 * Configuration of task to write HTML reports into build/reports/allTests for
 * all tests.
 * [
 *   Note that this may not work correctly if different Test tasks use the same
 *   test classes. Fine here because sourceSets use different packages for test
 *   classes.
 * ]
 */
task testReport(type: TestReport) {
  group 'Report'
  description "Creates HTML reports for tests results"
  destinationDir = file("$buildDir/reports/allTests")
  reportOn tasks.withType(Test)
}

//****************** Building distribution *****************

/*
 * Only want the jar file to include class files from main source set.
 * (Task part of build by default.)
 */
jar {
  from sourceSets.main.output
}

// want to archive locally
uploadArchives {
  repositories {
    flatDir {
      dirs 'dist'
    }
  }
}

task copyJars(type: Copy, dependsOn: [':covered-class:jar', ':replacecall:jar']) {
  from subprojects.collect { it.tasks.withType(Jar) }
  into "$buildDir/libs"
}

assemble.dependsOn copyJars

shadowJar {
  // The jar file name is randoop-all-$version.jar
  baseName = 'randoop-all'
  classifier = null

  exclude '**/pom.*'
  exclude '**/default-*.txt'

  // don't include either mocks or agent classes
  // otherwise creates problems for replacement creation of replacecall agent
  exclude '**/randoop/mock/*'
  exclude '**/randoop/instrument/*'

  relocate 'com.github.javaparser', 'randoop.com.github.javaparser'
  relocate 'com.google', 'randoop.com.google'
  relocate 'com.jcraft.jsch', 'randoop.com.jcraft.jsch'
  relocate 'com.sun.javadoc', 'randoop.com.sun.javadoc'
  relocate 'com.sun.jna', 'randoop.com.sun.jna'
  relocate 'com.trilead.ssh2', 'randoop.com.trilead.ssh2'
  relocate 'de.regnis.q.sequence', 'randoop.de.regnis.q.sequence'
  relocate 'net.fortuna.ical4j', 'randoop.net.fortuna.ical4j'
  relocate 'nu.xom', 'randoop.nu.xom'
  relocate 'org.antlr', 'randoop.org.antlr'
  relocate 'org.apache', 'randoop.org.apache'
  relocate 'org.ccil.cowan.tagsoup', 'randoop.org.ccil.cowan.tagsoup'
  relocate 'org.checkerframework', 'randoop.org.checkerframework'
  relocate 'org.ini4j', 'randoop.org.ini4j'
  relocate 'org.plumelib', 'randoop.org.plumelib'
  relocate 'org.slf4j', 'randoop.org.slf4j'
  relocate 'org.tigris.subversion', 'randoop.org.tigris.subversion'
  relocate 'org.tmatesoft', 'randoop.org.tmatesoft'
}

assemble.dependsOn shadowJar

task distributionZip (type: Zip , dependsOn: ['shadowJar', 'copyJars', 'manual']) {
  group 'Publishing'
  description "Assemble a zip file with jar files and user documentation"
  def dirName = "$baseName-$version"
  from 'build/libs/'
  from ('build/docs/manual/index.html') {
    into 'doc'
  }
  from ('build/docs/manual/stylesheets') {
    into 'doc/manual/stylesheets'
  }
  from 'src/distribution/resources/README.txt'
  into (dirName)
  exclude { details -> details.file.name.contains('randoop') && ! details.file.name.contains('-all-') }
}

/********************* Building manual *******************/
/*
 * The "manual" gradle target creates the contents of the manual directory
 * within src/, which will eventually be moved to the gh-pages branch.
 *
 * Has structure:
 * src/
 *   docs/
 *     api/ - contains javadoc for main source set
 *     manual/
 *       dev.html - developer documentation
 *       index.html - user documentation
 *       *example.txt - example configuration files for user manual
 *       stylesheets/ - contains css file for web pages
 */

 /*
  * Clone or update repositories containing executable scripts.
  *
  * Grgit has too many limitations.  Use exec instead.
  */
task cloneLibs( dependsOn: [ 'cloneChecklink', 'cloneHtmlTools', 'clonePlumeScripts' ]) { }

task cloneChecklink {
  doLast {
    if ( ! file("$buildDir/utils/checklink").exists() ) {
      exec {
        commandLine 'git', 'clone', '--depth', '1', "https://github.com/plume-lib/checklink.git", "$buildDir/utils/checklink"
      }
    } else {
      // Ignore exit value so this does not halt the build when not connected to the Internet.
      exec {
        workingDir "$buildDir/utils/checklink"
        ignoreExitValue true
        commandLine 'git', 'pull', '-q'
      }
    }
  }
}

task cloneHtmlTools {
  doLast {
    if ( ! file("$buildDir/utils/html-tools").exists() ) {
      exec {
        commandLine 'git', 'clone', '--depth', '1', "https://github.com/plume-lib/html-tools.git", "$buildDir/utils/html-tools"
      }
    } else {
      // Ignore exit value so this does not halt the build when not connected to the Internet.
      exec {
        workingDir "$buildDir/utils/html-tools"
        ignoreExitValue true
        commandLine 'git', 'pull', '-q'
      }
    }
  }
}

task clonePlumeScripts {
  doLast {
    if ( ! file("$buildDir/utils/plume-scripts").exists() ) {
      exec {
        commandLine 'git', 'clone', '--depth', '1', "https://github.com/plume-lib/plume-scripts.git", "$buildDir/utils/plume-scripts"
      }
    } else {
      // Ignore exit value so this does not halt the build when not connected to the Internet.
      exec {
        workingDir "$buildDir/utils/plume-scripts"
        ignoreExitValue true
        commandLine 'git', 'pull', '-q'
      }
    }
  }
}

/*
 * Set destination directory to build/docs/api, and restrict to classes in
 * main sourceSet.
 */
javadoc {
  destinationDir = file("${buildDir}/docs/api")
  source sourceSets.main.allJava
  options.memberLevel = JavadocMemberLevel.PRIVATE
  options.addStringOption("stylesheetfile", "${projectDir}/src/javadoc/resources/stylesheets/javadocstyle.css")
  // Use of Javadoc's -linkoffline command-line option makes Javadoc generation
  // much faster, especially on Travis.
  options.with {
    linksOffline 'https://docs.oracle.com/javase/8/docs/api/', 'https://docs.oracle.com/javase/8/docs/api/'
  }
  failOnError = true  // does not fail on warnings
}

// Make Javadoc fail on warnings
// From https://stackoverflow.com/a/49544352/173852
tasks.withType(Javadoc) {
    // The '-quiet' as second argument is actually a hack,
    // since the one paramater addStringOption doesn't seem to
    // work, we extra add '-quiet', which is added anyway by
    // gradle. See https://github.com/gradle/gradle/issues/2354
    // See JDK-8200363 (https://bugs.openjdk.java.net/browse/JDK-8200363)
    // for information about the -Xwerror option.
    options.addStringOption('Xwerror', '-quiet')
}

configurations {
  requireJavadoc
}
dependencies {
  compile group: 'org.plumelib', name: 'require-javadoc', version: '0.1.0'
}
task requireJavadoc(type: Javadoc) {
  description = 'Ensures that all Java elements have Javadoc documentation.'
  destinationDir.deleteDir()
  source = sourceSets.main.allJava
  classpath = project.sourceSets.main.compileClasspath
  // options.memberLevel = JavadocMemberLevel.PRIVATE
  options.docletpath = project.sourceSets.main.compileClasspath as List
  options.doclet = "org.plumelib.javadoc.RequireJavadoc"
  // options.addStringOption('skip', 'ClassNotToCheck|OtherClass')
}
task requireJavadocPrivate(type: Javadoc) {
  description = 'Ensures that all (even private) Java elements have Javadoc documentation.'
  destinationDir.deleteDir()
  source = sourceSets.main.allJava
  classpath = project.sourceSets.main.compileClasspath
  options.memberLevel = JavadocMemberLevel.PRIVATE
  options.docletpath = project.sourceSets.main.compileClasspath as List
  options.doclet = "org.plumelib.javadoc.RequireJavadoc"
  // options.addStringOption('skip', 'ClassNotToCheck|OtherClass')
}

// needed for javadoc.doLast
javadoc.dependsOn cloneLibs

javadoc.doLast {
  def preplace = file("$buildDir/utils/plume-scripts/preplace")
  // Work around Javadoc bug
  exec {
    commandLine preplace, "<dt><span class=\"memberNameLink\"><a href=\".*\\(\\)</a></span> - Constructor for enum [a-zA-Z0-9_.]*<a href=\".*</a></dt>", "", "build/docs/api/index-all.html"
  }
  // Reduce size of diffs (when it's copied over to gh-pages branch whech is under
  // version control).  Note that build/docs/api/ is the same as src/docs/api/.
  exec {
    commandLine preplace, "^<!-- Generated by javadoc \\(.* -->\$", "", "build/docs/api/"
  }
  exec {
    commandLine preplace, "^<meta name=\"date\" content=\"[-0-9]+\">\$", "", "build/docs/api/"
  }
}

/*
 * Make sure that build runs the same tasks as the script in .travis.yml
 */
build.dependsOn javadoc

/*
 * Configuration of updateUserTOC task to update the table-of-contents for the
 * user documentation.
 */
task updateUserTOC( type:Exec, dependsOn: [ 'cloneLibs' ]) {
  executable file("$buildDir/utils/html-tools/html-update-toc")
  args  file("${projectDir}/src/docs/manual/index.html")
  environment PATH: "$System.env.PATH:$buildDir/utils/html-tools"
}

/* Configuration of task updateDevTOC to update table of contents in developer
 * documentation.
 */
task updateDevTOC( type:Exec, dependsOn: ['cloneLibs' ]) {
  executable file("$buildDir/utils/html-tools/html-update-toc")
  args file("${projectDir}/src/docs/manual/dev.html")
  environment PATH: "$System.env.PATH:$buildDir/utils/html-tools"
}

// TODO: Why isn't this a Javadoc task?  That is, why does it call javadoc
// from the command line?
/*
 * Applies OptionsDoclet to src/docs/manual/index.html to add
 * command-line arguments extracted from the given @Option annotated classes.
 * Applied in-place.
 */
task updateUserOptions(dependsOn: 'assemble') {
  description "Runs OptionsDoclet on src/docs/manual/index.html"
  def classpath = sourceSets.main.runtimeClasspath.asPath
  def docFile = file("${projectDir}/src/docs/manual/index.html")
  def options = [
    "-classpath", classpath,
    "-docletpath", classpath,    // doclet loads class files from the documented classes
    "-doclet", "org.plumelib.options.OptionsDoclet",
    "-docfile", docFile,
    "-i",
  ]
  def fileList = [
    file("${projectDir}/src/main/java/randoop/main/GenInputsAbstract.java"),
    file("${projectDir}/src/main/java/randoop/generation/AbstractGenerator.java"),
    file("${projectDir}/src/main/java/randoop/util/ReflectionExecutor.java"),
    file("${projectDir}/src/main/java/randoop/main/Minimize.java")
  ]
  doLast {
    project.exec {
      commandLine = [ "javadoc" ] + options + fileList
    }
  }
}

/* Requires that the html5validator program is installed */
task html5validatorExists {
    doLast {
        def result = exec {
            def command = "command -v html5validator"
            ignoreExitValue = true
            executable "bash" args "-l", "-c", command
        }
        if (result.getExitValue() != 0) {
            ant.fail('html5validator is not installed.  See https://randoop.github.io/randoop/manual/dev.html#prerequisites .')
        }
    }
}

/*
 * Configuration of manual task to generate/update and move documentation into
 * build/docs directory.
 */
task manual(type: DefaultTask, dependsOn: [ 'updateUserOptions', 'updateUserTOC', 'updateDevTOC', 'html5validatorExists']) {
  group 'Documentation'
  description "Adds options and TOC to documentation in src/docs"
  doLast {
    exec {
      environment PATH: "$System.env.PATH"
      commandLine "html5validator", "--root", file("${projectDir}/src/docs/manual")
    }
  }
}

build.dependsOn manual

/*
 * Applies HTML5 validator to API javadoc.
 */
task validateAPI(type: Exec, dependsOn: ['javadoc', 'html5validatorExists']) {
  group 'Documentation'
  description "Run html5validator to find HTML errors in API documentation"
  // Prior to Java 9, javadoc does not comply with HTML5.
  if (JavaVersion.current().isJava9Compatible()) {
    environment PATH: "$System.env.PATH"
    commandLine "html5validator", "--root", file("${buildDir}/docs/api")
  } else {
    commandLine "echo", "WARNING: HTML validation of API is only run in Java 9+."
  }
}


/*
 * WARNING: do not run this task unless you mean to wipe out the project pages
 * directory. It can be repopulated by publishSite, but the contents will be
 * based on changes to the files in src/docs and the Javadoc in the source.
 */
task cleanSite {
  group=null
  description 'Removes all files from the project pages directory (CAUTION!)'
  def siteDir = file("${projectDir}/../randoop-branch-gh-pages")
  def oldSiteFiles = fileTree(siteDir) {
    exclude 'README.md'
  }
  doLast {
    delete oldSiteFiles
  }
}

/*
 * Publishes changes to the project documentation to the project pages directory
 * (gh-pages branch). This task ensures that all old site files are removed, new API
 * documentation is generated, the manual is updated, and the HTML has been
 * validated.
 *
 * Note that the contents of any subdirectory of build/docs will be included in
 * the site. Currently, this is only the api directory generated by the javadoc
 * task.
 *
 * All site files will be read-only.
 */
task publishSite (dependsOn: ['cleanSite', 'javadoc', 'validateAPI', 'manual']) {
  group 'Publishing'
  description 'Publish changes to site files and javadoc to the project pages directory'
  def siteDir = file("${projectDir}/../randoop-branch-gh-pages")
  def buildDocsDir = file("${buildDir}/docs") // include any built docs (e.g., api)
  def newSiteFiles = fileTree("${projectDir}/src/docs") {
    exclude 'README.md'
    exclude 'api'
  }
  doLast {
      copy {
        from (buildDocsDir)  //copy api
        from (newSiteFiles)
        into siteDir
        fileMode = Integer.parseInt("444", 8)
      }
  }
}

/*
 * Applies HTML5 validator to project site HTML, including the manual
 */
task validateSite(dependsOn: 'html5validatorExists') {
  description "Run html5validator to find HTML errors in site files (excludes manual and api)"
  if (JavaVersion.current().isJava9Compatible()) {
    exec {
      environment PATH: "$System.env.PATH"
      commandLine "html5validator", "--root", "src/docs/"
    }
  } else if (JavaVersion.current().isJava8Compatible()) {
    // Before JDK9, Javadoc did not create proper HTML 5.
    println "WARNING: HTML validation of API documentation is only run in Java 9+."
    exec {
      environment PATH: "$System.env.PATH"
      commandLine "html5validator", "--root", "src/docs/", "--ignore", "src/docs/api"
    }
  }
}

task buildRelease(type: DefaultTask, dependsOn: [ 'assemble', 'check', 'publishSite', 'validateSite', 'distributionZip' ]) {
  group 'Publishing'
  description "Builds system and documentation, validates HTML, and publishes site"
}

/*************** Other tool configs *************/
/* Make Emacs TAGS table */
task tags(type: Exec, dependsOn: 'cloneLibs') {
  group 'Emacs'
  description "Run etags to create an Emacs TAGS table"
  commandLine "bash", "-c", "find src/ agent/covered-class/src/ agent/replacecall/src/ -name '*.java' | grep -v src/testinput | $buildDir/utils/plume-scripts/sort-directory-order | xargs etags"
}

/* Make Emacs TAGS table, with only Randoop code (not test code) */
task tagsNoTests(type: Exec, dependsOn: 'cloneLibs') {
  group 'Emacs'
  description "Run etags to create an Emacs TAGS table"
  commandLine "bash", "-c", "find src/ -name *.java | $buildDir/utils/plume-scripts/sort-directory-order | grep -v /testinput/ | xargs etags"
}

/* Run checklink */
task checklink(type: Exec, dependsOn: 'cloneLibs') {
  group 'Validation'
  description "Run checklink on randoop.github.io/randoop/ and write output to checklink-log.txt"
  environment PATH: "$System.env.PATH:$buildDir/utils/checklink"
  commandLine 'bash', '-c', """
     checklink -q -r `grep -v '^#' build/utils/checklink/checklink-args.txt` https://randoop.github.io/randoop/ &> checklink-log.txt
  """
}

task installGitHooks(type: Copy) {
  group=null
  description "Installs git hooks for pre-commit"
  from 'scripts/'
  into '.git/hooks'
}
/* Always run this task. */
gradle.startParameter.taskNames = [":installGitHooks"] + gradle.startParameter.taskNames<|MERGE_RESOLUTION|>--- conflicted
+++ resolved
@@ -260,7 +260,6 @@
 /*
  * Configuration for using Error Prone linter.
  */
-<<<<<<< HEAD
 // import net.ltgt.gradle.errorprone.ErrorProneToolChain
 
 // tasks.withType(JavaCompile).each { t ->
@@ -279,24 +278,6 @@
 //     }
 //   }
 // }
-=======
-import net.ltgt.gradle.errorprone.ErrorProneToolChain
-
-tasks.withType(JavaCompile).each { t ->
-  if (!t.name.equals("compileTestInputJava") && !t.name.startsWith("checkTypes")) {
-    t.toolChain ErrorProneToolChain.create(project)
-    t.options.compilerArgs += [
-      // Maybe NamedParameters is no longer supported?
-      // // undocumented, and suggestion seems bad
-      // '-Xep:NamedParameters:OFF',
-      // Is always a false positive in my experience.
-      '-Xep:StringSplitter:OFF'
-      // TODO: uncomment once we run the Interning Checker on Randoop
-      // '-Xep:ReferenceEquality:OFF'
-      ]
-  }
-}
->>>>>>> 0000cca8
 
 
 /*
